--- conflicted
+++ resolved
@@ -51,13 +51,9 @@
       guard partialString.isEmpty else { throw Test.Error.code42 }
       count += 1
       return Promise { fulfill, _ in
-<<<<<<< HEAD
-        fulfill(partialString + String(nextNumber))
-=======
         Test.delay(0.1) {
           fulfill(partialString + String(nextNumber))
         }
->>>>>>> e70e889c
       }
     }.then { _ in
       XCTFail()
