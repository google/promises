// !$*UTF8*$!
{
	archiveVersion = 1;
	classes = {
	};
	objectVersion = 46;
	objects = {

/* Begin PBXBuildFile section */
		032B80ED204549000097BF12 /* FBLPromise.m in Sources */ = {isa = PBXBuildFile; fileRef = 03204071204547D300D2D16C /* FBLPromise.m */; };
		032B80EE204549000097BF12 /* FBLPromise+All.m in Sources */ = {isa = PBXBuildFile; fileRef = 0320406F204547D300D2D16C /* FBLPromise+All.m */; };
		032B80EF204549000097BF12 /* FBLPromise+Always.m in Sources */ = {isa = PBXBuildFile; fileRef = 0320406A204547D300D2D16C /* FBLPromise+Always.m */; };
		032B80F0204549000097BF12 /* FBLPromise+Race.m in Sources */ = {isa = PBXBuildFile; fileRef = 03204068204547D300D2D16C /* FBLPromise+Race.m */; };
		032B80F1204549000097BF12 /* FBLPromise+Async.m in Sources */ = {isa = PBXBuildFile; fileRef = 03204069204547D300D2D16C /* FBLPromise+Async.m */; };
		032B80F2204549000097BF12 /* FBLPromise+Catch.m in Sources */ = {isa = PBXBuildFile; fileRef = 0320406B204547D300D2D16C /* FBLPromise+Catch.m */; };
		032B80F3204549000097BF12 /* FBLPromise+Do.m in Sources */ = {isa = PBXBuildFile; fileRef = 0320404F204547D300D2D16C /* FBLPromise+Do.m */; };
		032B80F4204549000097BF12 /* FBLPromise+Recover.m in Sources */ = {isa = PBXBuildFile; fileRef = 0320406E204547D300D2D16C /* FBLPromise+Recover.m */; };
		032B80F5204549000097BF12 /* FBLPromise+Wrap.m in Sources */ = {isa = PBXBuildFile; fileRef = 03204050204547D300D2D16C /* FBLPromise+Wrap.m */; };
		032B80F6204549000097BF12 /* FBLPromise+Testing.m in Sources */ = {isa = PBXBuildFile; fileRef = 0320406C204547D300D2D16C /* FBLPromise+Testing.m */; };
		032B80F7204549000097BF12 /* FBLPromise+Then.m in Sources */ = {isa = PBXBuildFile; fileRef = 03204065204547D300D2D16C /* FBLPromise+Then.m */; };
		032B80F8204549000097BF12 /* FBLPromise+Timeout.m in Sources */ = {isa = PBXBuildFile; fileRef = 03204067204547D300D2D16C /* FBLPromise+Timeout.m */; };
		032B80F9204549000097BF12 /* FBLPromise+Validate.m in Sources */ = {isa = PBXBuildFile; fileRef = 03204070204547D300D2D16C /* FBLPromise+Validate.m */; };
		032B80FA204549000097BF12 /* FBLPromise+Any.m in Sources */ = {isa = PBXBuildFile; fileRef = 0320406D204547D300D2D16C /* FBLPromise+Any.m */; };
		032B80FB204549000097BF12 /* FBLPromiseError.m in Sources */ = {isa = PBXBuildFile; fileRef = 03204066204547D300D2D16C /* FBLPromiseError.m */; };
		032B80FC204549080097BF12 /* FBLPromise.h in Headers */ = {isa = PBXBuildFile; fileRef = 03204058204547D300D2D16C /* FBLPromise.h */; settings = {ATTRIBUTES = (Public, ); }; };
		032B80FD204549080097BF12 /* FBLPromise+All.h in Headers */ = {isa = PBXBuildFile; fileRef = 03204057204547D300D2D16C /* FBLPromise+All.h */; settings = {ATTRIBUTES = (Public, ); }; };
		032B80FE204549080097BF12 /* FBLPromise+Always.h in Headers */ = {isa = PBXBuildFile; fileRef = 03204063204547D300D2D16C /* FBLPromise+Always.h */; settings = {ATTRIBUTES = (Public, ); }; };
		032B80FF204549080097BF12 /* FBLPromise+Race.h in Headers */ = {isa = PBXBuildFile; fileRef = 03204064204547D300D2D16C /* FBLPromise+Race.h */; settings = {ATTRIBUTES = (Public, ); }; };
		032B8100204549080097BF12 /* FBLPromise+Async.h in Headers */ = {isa = PBXBuildFile; fileRef = 03204062204547D300D2D16C /* FBLPromise+Async.h */; settings = {ATTRIBUTES = (Public, ); }; };
		032B8101204549080097BF12 /* FBLPromise+Catch.h in Headers */ = {isa = PBXBuildFile; fileRef = 03204053204547D300D2D16C /* FBLPromise+Catch.h */; settings = {ATTRIBUTES = (Public, ); }; };
		032B8102204549080097BF12 /* FBLPromise+Do.h in Headers */ = {isa = PBXBuildFile; fileRef = 0320405B204547D300D2D16C /* FBLPromise+Do.h */; settings = {ATTRIBUTES = (Public, ); }; };
		032B8103204549080097BF12 /* FBLPromise+Recover.h in Headers */ = {isa = PBXBuildFile; fileRef = 03204054204547D300D2D16C /* FBLPromise+Recover.h */; settings = {ATTRIBUTES = (Public, ); }; };
		032B8104204549080097BF12 /* FBLPromise+Wrap.h in Headers */ = {isa = PBXBuildFile; fileRef = 03204061204547D300D2D16C /* FBLPromise+Wrap.h */; settings = {ATTRIBUTES = (Public, ); }; };
		032B8105204549080097BF12 /* FBLPromise+Testing.h in Headers */ = {isa = PBXBuildFile; fileRef = 03204052204547D300D2D16C /* FBLPromise+Testing.h */; settings = {ATTRIBUTES = (Public, ); }; };
		032B8106204549080097BF12 /* FBLPromise+Then.h in Headers */ = {isa = PBXBuildFile; fileRef = 0320405E204547D300D2D16C /* FBLPromise+Then.h */; settings = {ATTRIBUTES = (Public, ); }; };
		032B8107204549080097BF12 /* FBLPromise+Timeout.h in Headers */ = {isa = PBXBuildFile; fileRef = 0320405C204547D300D2D16C /* FBLPromise+Timeout.h */; settings = {ATTRIBUTES = (Public, ); }; };
		032B8108204549080097BF12 /* FBLPromise+Validate.h in Headers */ = {isa = PBXBuildFile; fileRef = 03204056204547D300D2D16C /* FBLPromise+Validate.h */; settings = {ATTRIBUTES = (Public, ); }; };
		032B8109204549080097BF12 /* FBLPromise+Any.h in Headers */ = {isa = PBXBuildFile; fileRef = 03204055204547D300D2D16C /* FBLPromise+Any.h */; settings = {ATTRIBUTES = (Public, ); }; };
		032B810A204549080097BF12 /* FBLPromiseError.h in Headers */ = {isa = PBXBuildFile; fileRef = 0320405D204547D300D2D16C /* FBLPromiseError.h */; settings = {ATTRIBUTES = (Public, ); }; };
		032B810B204549080097BF12 /* FBLPromisePrivate.h in Headers */ = {isa = PBXBuildFile; fileRef = 0320405A204547D300D2D16C /* FBLPromisePrivate.h */; settings = {ATTRIBUTES = (Private, ); }; };
		032B810C204549080097BF12 /* FBLPromises.h in Headers */ = {isa = PBXBuildFile; fileRef = 03204059204547D300D2D16C /* FBLPromises.h */; settings = {ATTRIBUTES = (Public, ); }; };
		032B8110204549300097BF12 /* FBLPromisesTestHelpers.h in Headers */ = {isa = PBXBuildFile; fileRef = 03204039204547D300D2D16C /* FBLPromisesTestHelpers.h */; settings = {ATTRIBUTES = (Public, ); }; };
		032B8111204549300097BF12 /* FBLPromisesTestInteroperability.h in Headers */ = {isa = PBXBuildFile; fileRef = 0320403A204547D300D2D16C /* FBLPromisesTestInteroperability.h */; settings = {ATTRIBUTES = (Public, ); }; };
		032B81122045493A0097BF12 /* Promise.swift in Sources */ = {isa = PBXBuildFile; fileRef = 0320404B204547D300D2D16C /* Promise.swift */; };
		032B81132045493A0097BF12 /* Promise+All.swift in Sources */ = {isa = PBXBuildFile; fileRef = 0320404A204547D300D2D16C /* Promise+All.swift */; };
		032B81142045493A0097BF12 /* Promise+Always.swift in Sources */ = {isa = PBXBuildFile; fileRef = 03204047204547D300D2D16C /* Promise+Always.swift */; };
		032B81152045493A0097BF12 /* Promise+Race.swift in Sources */ = {isa = PBXBuildFile; fileRef = 03204045204547D300D2D16C /* Promise+Race.swift */; };
		032B81162045493A0097BF12 /* Promise+Async.swift in Sources */ = {isa = PBXBuildFile; fileRef = 03204044204547D300D2D16C /* Promise+Async.swift */; };
		032B81172045493A0097BF12 /* Promise+Catch.swift in Sources */ = {isa = PBXBuildFile; fileRef = 03204042204547D300D2D16C /* Promise+Catch.swift */; };
		032B81182045493A0097BF12 /* Promise+Do.swift in Sources */ = {isa = PBXBuildFile; fileRef = 03204049204547D300D2D16C /* Promise+Do.swift */; };
		032B81192045493A0097BF12 /* Promise+Recover.swift in Sources */ = {isa = PBXBuildFile; fileRef = 03204040204547D300D2D16C /* Promise+Recover.swift */; };
		032B811A2045493A0097BF12 /* Promise+Wrap.swift in Sources */ = {isa = PBXBuildFile; fileRef = 03204043204547D300D2D16C /* Promise+Wrap.swift */; };
		032B811B2045493A0097BF12 /* Promise+Testing.swift in Sources */ = {isa = PBXBuildFile; fileRef = 0320403F204547D300D2D16C /* Promise+Testing.swift */; };
		032B811C2045493A0097BF12 /* Promise+Then.swift in Sources */ = {isa = PBXBuildFile; fileRef = 0320404D204547D300D2D16C /* Promise+Then.swift */; };
		032B811D2045493A0097BF12 /* Promise+Timeout.swift in Sources */ = {isa = PBXBuildFile; fileRef = 03204048204547D300D2D16C /* Promise+Timeout.swift */; };
		032B811E2045493A0097BF12 /* Promise+Validate.swift in Sources */ = {isa = PBXBuildFile; fileRef = 0320404C204547D300D2D16C /* Promise+Validate.swift */; };
		032B811F2045493A0097BF12 /* Promise+Any.swift in Sources */ = {isa = PBXBuildFile; fileRef = 03204041204547D300D2D16C /* Promise+Any.swift */; };
		032B81202045493A0097BF12 /* PromiseError.swift in Sources */ = {isa = PBXBuildFile; fileRef = 03204046204547D300D2D16C /* PromiseError.swift */; };
		032B8121204549430097BF12 /* PromisesTestHelpers.swift in Sources */ = {isa = PBXBuildFile; fileRef = 03204036204547D300D2D16C /* PromisesTestHelpers.swift */; };
		032B8122204549430097BF12 /* PromisesTestInteroperability.swift in Sources */ = {isa = PBXBuildFile; fileRef = 03204035204547D300D2D16C /* PromisesTestInteroperability.swift */; };
		032B81232045494B0097BF12 /* FBLPromise+CatchInteroperabilityTests.m in Sources */ = {isa = PBXBuildFile; fileRef = 03204084204547D400D2D16C /* FBLPromise+CatchInteroperabilityTests.m */; };
		032B81242045494B0097BF12 /* FBLPromise+ThenInteroperabilityTests.m in Sources */ = {isa = PBXBuildFile; fileRef = 03204085204547D400D2D16C /* FBLPromise+ThenInteroperabilityTests.m */; };
		032B8125204549510097BF12 /* FBLPromise+ThenPerformanceTests.m in Sources */ = {isa = PBXBuildFile; fileRef = 03204082204547D400D2D16C /* FBLPromise+ThenPerformanceTests.m */; };
		032B8126204549590097BF12 /* FBLPromise+AllTests.m in Sources */ = {isa = PBXBuildFile; fileRef = 03204090204547D400D2D16C /* FBLPromise+AllTests.m */; };
		032B8127204549590097BF12 /* FBLPromise+AlwaysTests.m in Sources */ = {isa = PBXBuildFile; fileRef = 0320408A204547D400D2D16C /* FBLPromise+AlwaysTests.m */; };
		032B8128204549590097BF12 /* FBLPromise+RaceTests.m in Sources */ = {isa = PBXBuildFile; fileRef = 0320408D204547D400D2D16C /* FBLPromise+RaceTests.m */; };
		032B8129204549590097BF12 /* FBLPromise+AsyncTests.m in Sources */ = {isa = PBXBuildFile; fileRef = 03204093204547D400D2D16C /* FBLPromise+AsyncTests.m */; };
		032B812A204549590097BF12 /* FBLPromise+CatchTests.m in Sources */ = {isa = PBXBuildFile; fileRef = 0320408F204547D400D2D16C /* FBLPromise+CatchTests.m */; };
		032B812B204549590097BF12 /* FBLPromise+DoTests.m in Sources */ = {isa = PBXBuildFile; fileRef = 0320408B204547D400D2D16C /* FBLPromise+DoTests.m */; };
		032B812C204549590097BF12 /* FBLPromise+RecoverTests.m in Sources */ = {isa = PBXBuildFile; fileRef = 0320408E204547D400D2D16C /* FBLPromise+RecoverTests.m */; };
		032B812D204549590097BF12 /* FBLPromise+WrapTests.m in Sources */ = {isa = PBXBuildFile; fileRef = 03204091204547D400D2D16C /* FBLPromise+WrapTests.m */; };
		032B812E204549590097BF12 /* FBLPromise+ThenTests.m in Sources */ = {isa = PBXBuildFile; fileRef = 03204094204547D400D2D16C /* FBLPromise+ThenTests.m */; };
		032B812F204549590097BF12 /* FBLPromise+TimeoutTests.m in Sources */ = {isa = PBXBuildFile; fileRef = 03204095204547D400D2D16C /* FBLPromise+TimeoutTests.m */; };
		032B8130204549590097BF12 /* FBLPromise+ValidateTests.m in Sources */ = {isa = PBXBuildFile; fileRef = 03204092204547D400D2D16C /* FBLPromise+ValidateTests.m */; };
		032B8131204549590097BF12 /* FBLPromise+AnyTests.m in Sources */ = {isa = PBXBuildFile; fileRef = 03204089204547D400D2D16C /* FBLPromise+AnyTests.m */; };
		032B8132204549590097BF12 /* FBLPromiseTests.m in Sources */ = {isa = PBXBuildFile; fileRef = 0320408C204547D400D2D16C /* FBLPromiseTests.m */; };
		032B8133204549620097BF12 /* Promise+CatchInteroperabilityTests.swift in Sources */ = {isa = PBXBuildFile; fileRef = 03204098204547D400D2D16C /* Promise+CatchInteroperabilityTests.swift */; };
		032B8134204549620097BF12 /* Promise+ThenInteroperabilityTests.swift in Sources */ = {isa = PBXBuildFile; fileRef = 03204097204547D400D2D16C /* Promise+ThenInteroperabilityTests.swift */; };
		032B8135204549680097BF12 /* Promise+ThenPerformanceTests.swift in Sources */ = {isa = PBXBuildFile; fileRef = 03204087204547D400D2D16C /* Promise+ThenPerformanceTests.swift */; };
		032B8136204549700097BF12 /* Promise+AllTests.swift in Sources */ = {isa = PBXBuildFile; fileRef = 03204074204547D300D2D16C /* Promise+AllTests.swift */; };
		032B8137204549700097BF12 /* Promise+AlwaysTests.swift in Sources */ = {isa = PBXBuildFile; fileRef = 0320407A204547D300D2D16C /* Promise+AlwaysTests.swift */; };
		032B8138204549700097BF12 /* Promise+RaceTests.swift in Sources */ = {isa = PBXBuildFile; fileRef = 03204075204547D300D2D16C /* Promise+RaceTests.swift */; };
		032B8139204549700097BF12 /* Promise+AsyncTests.swift in Sources */ = {isa = PBXBuildFile; fileRef = 03204078204547D300D2D16C /* Promise+AsyncTests.swift */; };
		032B813A204549700097BF12 /* Promise+CatchTests.swift in Sources */ = {isa = PBXBuildFile; fileRef = 03204076204547D300D2D16C /* Promise+CatchTests.swift */; };
		032B813B204549700097BF12 /* Promise+DoTests.swift in Sources */ = {isa = PBXBuildFile; fileRef = 0320407B204547D300D2D16C /* Promise+DoTests.swift */; };
		032B813C204549700097BF12 /* Promise+RecoverTests.swift in Sources */ = {isa = PBXBuildFile; fileRef = 03204079204547D300D2D16C /* Promise+RecoverTests.swift */; };
		032B813D204549700097BF12 /* Promise+WrapTests.swift in Sources */ = {isa = PBXBuildFile; fileRef = 0320407E204547D300D2D16C /* Promise+WrapTests.swift */; };
		032B813E204549700097BF12 /* Promise+ThenTests.swift in Sources */ = {isa = PBXBuildFile; fileRef = 0320407F204547D400D2D16C /* Promise+ThenTests.swift */; };
		032B813F204549700097BF12 /* Promise+TimeoutTests.swift in Sources */ = {isa = PBXBuildFile; fileRef = 0320407D204547D300D2D16C /* Promise+TimeoutTests.swift */; };
		032B8140204549700097BF12 /* Promise+ValidateTests.swift in Sources */ = {isa = PBXBuildFile; fileRef = 03204077204547D300D2D16C /* Promise+ValidateTests.swift */; };
		032B8141204549700097BF12 /* Promise+AnyTests.swift in Sources */ = {isa = PBXBuildFile; fileRef = 03204080204547D400D2D16C /* Promise+AnyTests.swift */; };
		032B8142204549700097BF12 /* PromiseTests.swift in Sources */ = {isa = PBXBuildFile; fileRef = 0320407C204547D300D2D16C /* PromiseTests.swift */; };
		032B8143204549DC0097BF12 /* FBLPromisesTestInteroperability.m in Sources */ = {isa = PBXBuildFile; fileRef = 0320403D204547D300D2D16C /* FBLPromisesTestInteroperability.m */; };
		03326C2D20838D9100872827 /* Promise+Reduce.swift in Sources */ = {isa = PBXBuildFile; fileRef = 03326C2B20838CD200872827 /* Promise+Reduce.swift */; };
		03326C3020841E4D00872827 /* Promise+ReduceTests.swift in Sources */ = {isa = PBXBuildFile; fileRef = 03326C2E20841E0300872827 /* Promise+ReduceTests.swift */; };
		03326C332084642B00872827 /* FBLPromise+Reduce.m in Sources */ = {isa = PBXBuildFile; fileRef = 03326C312084642000872827 /* FBLPromise+Reduce.m */; };
		03326C352084644400872827 /* FBLPromise+Reduce.h in Headers */ = {isa = PBXBuildFile; fileRef = 03326C342084643600872827 /* FBLPromise+Reduce.h */; settings = {ATTRIBUTES = (Public, ); }; };
		03326C392084689500872827 /* FBLPromise+ReduceTests.m in Sources */ = {isa = PBXBuildFile; fileRef = 03326C36208464C100872827 /* FBLPromise+ReduceTests.m */; };
		035D15E1208EDD4E0089EF3D /* Promise+Await.swift in Sources */ = {isa = PBXBuildFile; fileRef = 035D15DF208EDD460089EF3D /* Promise+Await.swift */; };
		035D15E5208EE3D70089EF3D /* Promise+AwaitTests.swift in Sources */ = {isa = PBXBuildFile; fileRef = 035D15E2208EE1F10089EF3D /* Promise+AwaitTests.swift */; };
		035D15EA208EF8A00089EF3D /* FBLPromise+Await.h in Headers */ = {isa = PBXBuildFile; fileRef = 035D15E9208EF8940089EF3D /* FBLPromise+Await.h */; settings = {ATTRIBUTES = (Public, ); }; };
		035D15ED2090498C0089EF3D /* Promise+Delay.swift in Sources */ = {isa = PBXBuildFile; fileRef = 035D15EB209049830089EF3D /* Promise+Delay.swift */; };
		035D15F220911AD30089EF3D /* FBLPromise+Delay.h in Headers */ = {isa = PBXBuildFile; fileRef = 035D15F120911ACA0089EF3D /* FBLPromise+Delay.h */; settings = {ATTRIBUTES = (Public, ); }; };
		035D15F520915B550089EF3D /* FBLPromise+AwaitTests.m in Sources */ = {isa = PBXBuildFile; fileRef = 035D15F320915B490089EF3D /* FBLPromise+AwaitTests.m */; };
		035D15F8209220120089EF3D /* FBLPromise+Delay.m in Sources */ = {isa = PBXBuildFile; fileRef = 035D15EE20911AB70089EF3D /* FBLPromise+Delay.m */; };
		035D15F9209220150089EF3D /* FBLPromise+Await.m in Sources */ = {isa = PBXBuildFile; fileRef = 035D15E6208EF8750089EF3D /* FBLPromise+Await.m */; };
		0391947B2095B73200C40218 /* Promise+DelayTests.swift in Sources */ = {isa = PBXBuildFile; fileRef = 039194792095B72300C40218 /* Promise+DelayTests.swift */; };
		0391947E2095B9C600C40218 /* FBLPromise+DelayTests.m in Sources */ = {isa = PBXBuildFile; fileRef = 0391947C2095B9BE00C40218 /* FBLPromise+DelayTests.m */; };
		4ADC8B8C20E54A4E00D10D3D /* FBLPromise+Retry.m in Sources */ = {isa = PBXBuildFile; fileRef = 4ADC8B8B20E54A4E00D10D3D /* FBLPromise+Retry.m */; };
		4ADC8B8E20E54A5900D10D3D /* FBLPromise+Retry.h in Headers */ = {isa = PBXBuildFile; fileRef = 4ADC8B8D20E54A5900D10D3D /* FBLPromise+Retry.h */; settings = {ATTRIBUTES = (Public, ); }; };
		4ADC8B9020E54A7500D10D3D /* Promise+Retry.swift in Sources */ = {isa = PBXBuildFile; fileRef = 4ADC8B8F20E54A7500D10D3D /* Promise+Retry.swift */; };
		4ADC8B9220E54A8800D10D3D /* Promise+RetryTests.swift in Sources */ = {isa = PBXBuildFile; fileRef = 4ADC8B9120E54A8800D10D3D /* Promise+RetryTests.swift */; };
		4ADC8B9420E54A9E00D10D3D /* FBLPromise+RetryTests.m in Sources */ = {isa = PBXBuildFile; fileRef = 4ADC8B9320E54A9E00D10D3D /* FBLPromise+RetryTests.m */; };
		OBJ_134 /* PromisesTestHelpers.framework in Frameworks */ = {isa = PBXBuildFile; fileRef = "Promises::PromisesTestHelpers::Product" /* PromisesTestHelpers.framework */; };
		OBJ_135 /* Promises.framework in Frameworks */ = {isa = PBXBuildFile; fileRef = "Promises::Promises::Product" /* Promises.framework */; };
		OBJ_136 /* FBLPromisesTestHelpers.framework in Frameworks */ = {isa = PBXBuildFile; fileRef = "Promises::FBLPromisesTestHelpers::Product" /* FBLPromisesTestHelpers.framework */; };
		OBJ_137 /* FBLPromises.framework in Frameworks */ = {isa = PBXBuildFile; fileRef = "Promises::FBLPromises::Product" /* FBLPromises.framework */; };
		OBJ_153 /* FBLPromisesTestHelpers.framework in Frameworks */ = {isa = PBXBuildFile; fileRef = "Promises::FBLPromisesTestHelpers::Product" /* FBLPromisesTestHelpers.framework */; };
		OBJ_154 /* FBLPromises.framework in Frameworks */ = {isa = PBXBuildFile; fileRef = "Promises::FBLPromises::Product" /* FBLPromises.framework */; };
		OBJ_176 /* PromisesTestHelpers.framework in Frameworks */ = {isa = PBXBuildFile; fileRef = "Promises::PromisesTestHelpers::Product" /* PromisesTestHelpers.framework */; };
		OBJ_177 /* Promises.framework in Frameworks */ = {isa = PBXBuildFile; fileRef = "Promises::Promises::Product" /* Promises.framework */; };
		OBJ_178 /* FBLPromises.framework in Frameworks */ = {isa = PBXBuildFile; fileRef = "Promises::FBLPromises::Product" /* FBLPromises.framework */; };
		OBJ_201 /* FBLPromisesTestHelpers.framework in Frameworks */ = {isa = PBXBuildFile; fileRef = "Promises::FBLPromisesTestHelpers::Product" /* FBLPromisesTestHelpers.framework */; };
		OBJ_202 /* FBLPromises.framework in Frameworks */ = {isa = PBXBuildFile; fileRef = "Promises::FBLPromises::Product" /* FBLPromises.framework */; };
		OBJ_212 /* PromisesTestHelpers.framework in Frameworks */ = {isa = PBXBuildFile; fileRef = "Promises::PromisesTestHelpers::Product" /* PromisesTestHelpers.framework */; };
		OBJ_213 /* Promises.framework in Frameworks */ = {isa = PBXBuildFile; fileRef = "Promises::Promises::Product" /* Promises.framework */; };
		OBJ_214 /* FBLPromisesTestHelpers.framework in Frameworks */ = {isa = PBXBuildFile; fileRef = "Promises::FBLPromisesTestHelpers::Product" /* FBLPromisesTestHelpers.framework */; };
		OBJ_215 /* FBLPromises.framework in Frameworks */ = {isa = PBXBuildFile; fileRef = "Promises::FBLPromises::Product" /* FBLPromises.framework */; };
		OBJ_228 /* PromisesTestHelpers.framework in Frameworks */ = {isa = PBXBuildFile; fileRef = "Promises::PromisesTestHelpers::Product" /* PromisesTestHelpers.framework */; };
		OBJ_229 /* Promises.framework in Frameworks */ = {isa = PBXBuildFile; fileRef = "Promises::Promises::Product" /* Promises.framework */; };
		OBJ_230 /* FBLPromisesTestHelpers.framework in Frameworks */ = {isa = PBXBuildFile; fileRef = "Promises::FBLPromisesTestHelpers::Product" /* FBLPromisesTestHelpers.framework */; };
		OBJ_231 /* FBLPromises.framework in Frameworks */ = {isa = PBXBuildFile; fileRef = "Promises::FBLPromises::Product" /* FBLPromises.framework */; };
		OBJ_243 /* Promises.framework in Frameworks */ = {isa = PBXBuildFile; fileRef = "Promises::Promises::Product" /* Promises.framework */; };
		OBJ_244 /* FBLPromises.framework in Frameworks */ = {isa = PBXBuildFile; fileRef = "Promises::FBLPromises::Product" /* FBLPromises.framework */; };
		OBJ_267 /* FBLPromises.framework in Frameworks */ = {isa = PBXBuildFile; fileRef = "Promises::FBLPromises::Product" /* FBLPromises.framework */; };
		OBJ_275 /* FBLPromises.framework in Frameworks */ = {isa = PBXBuildFile; fileRef = "Promises::FBLPromises::Product" /* FBLPromises.framework */; };
/* End PBXBuildFile section */

/* Begin PBXContainerItemProxy section */
		03C7653E20453420008F08C9 /* PBXContainerItemProxy */ = {
			isa = PBXContainerItemProxy;
			containerPortal = OBJ_1 /* Project object */;
			proxyType = 1;
			remoteGlobalIDString = "Promises::FBLPromises";
			remoteInfo = FBLPromises;
		};
		03C7653F20453421008F08C9 /* PBXContainerItemProxy */ = {
			isa = PBXContainerItemProxy;
			containerPortal = OBJ_1 /* Project object */;
			proxyType = 1;
			remoteGlobalIDString = "Promises::Promises";
			remoteInfo = Promises;
		};
		03C7654020453421008F08C9 /* PBXContainerItemProxy */ = {
			isa = PBXContainerItemProxy;
			containerPortal = OBJ_1 /* Project object */;
			proxyType = 1;
			remoteGlobalIDString = "Promises::FBLPromises";
			remoteInfo = FBLPromises;
		};
		03C7654120453421008F08C9 /* PBXContainerItemProxy */ = {
			isa = PBXContainerItemProxy;
			containerPortal = OBJ_1 /* Project object */;
			proxyType = 1;
			remoteGlobalIDString = "Promises::FBLPromises";
			remoteInfo = FBLPromises;
		};
		03C7654220453421008F08C9 /* PBXContainerItemProxy */ = {
			isa = PBXContainerItemProxy;
			containerPortal = OBJ_1 /* Project object */;
			proxyType = 1;
			remoteGlobalIDString = "Promises::PromisesTestHelpers";
			remoteInfo = PromisesTestHelpers;
		};
		03C7654320453421008F08C9 /* PBXContainerItemProxy */ = {
			isa = PBXContainerItemProxy;
			containerPortal = OBJ_1 /* Project object */;
			proxyType = 1;
			remoteGlobalIDString = "Promises::Promises";
			remoteInfo = Promises;
		};
		03C7654420453421008F08C9 /* PBXContainerItemProxy */ = {
			isa = PBXContainerItemProxy;
			containerPortal = OBJ_1 /* Project object */;
			proxyType = 1;
			remoteGlobalIDString = "Promises::FBLPromisesTestHelpers";
			remoteInfo = FBLPromisesTestHelpers;
		};
		03C7654520453421008F08C9 /* PBXContainerItemProxy */ = {
			isa = PBXContainerItemProxy;
			containerPortal = OBJ_1 /* Project object */;
			proxyType = 1;
			remoteGlobalIDString = "Promises::FBLPromises";
			remoteInfo = FBLPromises;
		};
		03C7654620453421008F08C9 /* PBXContainerItemProxy */ = {
			isa = PBXContainerItemProxy;
			containerPortal = OBJ_1 /* Project object */;
			proxyType = 1;
			remoteGlobalIDString = "Promises::FBLPromisesTestHelpers";
			remoteInfo = FBLPromisesTestHelpers;
		};
		03C7654720453421008F08C9 /* PBXContainerItemProxy */ = {
			isa = PBXContainerItemProxy;
			containerPortal = OBJ_1 /* Project object */;
			proxyType = 1;
			remoteGlobalIDString = "Promises::FBLPromises";
			remoteInfo = FBLPromises;
		};
		03C7654820453421008F08C9 /* PBXContainerItemProxy */ = {
			isa = PBXContainerItemProxy;
			containerPortal = OBJ_1 /* Project object */;
			proxyType = 1;
			remoteGlobalIDString = "Promises::PromisesTestHelpers";
			remoteInfo = PromisesTestHelpers;
		};
		03C7654920453421008F08C9 /* PBXContainerItemProxy */ = {
			isa = PBXContainerItemProxy;
			containerPortal = OBJ_1 /* Project object */;
			proxyType = 1;
			remoteGlobalIDString = "Promises::Promises";
			remoteInfo = Promises;
		};
		03C7654A20453421008F08C9 /* PBXContainerItemProxy */ = {
			isa = PBXContainerItemProxy;
			containerPortal = OBJ_1 /* Project object */;
			proxyType = 1;
			remoteGlobalIDString = "Promises::FBLPromises";
			remoteInfo = FBLPromises;
		};
		03C7654B20453421008F08C9 /* PBXContainerItemProxy */ = {
			isa = PBXContainerItemProxy;
			containerPortal = OBJ_1 /* Project object */;
			proxyType = 1;
			remoteGlobalIDString = "Promises::FBLPromisesTestHelpers";
			remoteInfo = FBLPromisesTestHelpers;
		};
		03C7654C20453421008F08C9 /* PBXContainerItemProxy */ = {
			isa = PBXContainerItemProxy;
			containerPortal = OBJ_1 /* Project object */;
			proxyType = 1;
			remoteGlobalIDString = "Promises::FBLPromises";
			remoteInfo = FBLPromises;
		};
		03C7654D20453421008F08C9 /* PBXContainerItemProxy */ = {
			isa = PBXContainerItemProxy;
			containerPortal = OBJ_1 /* Project object */;
			proxyType = 1;
			remoteGlobalIDString = "Promises::PromisesTestHelpers";
			remoteInfo = PromisesTestHelpers;
		};
		03C7654E20453421008F08C9 /* PBXContainerItemProxy */ = {
			isa = PBXContainerItemProxy;
			containerPortal = OBJ_1 /* Project object */;
			proxyType = 1;
			remoteGlobalIDString = "Promises::Promises";
			remoteInfo = Promises;
		};
		03C7654F20453421008F08C9 /* PBXContainerItemProxy */ = {
			isa = PBXContainerItemProxy;
			containerPortal = OBJ_1 /* Project object */;
			proxyType = 1;
			remoteGlobalIDString = "Promises::FBLPromisesTestHelpers";
			remoteInfo = FBLPromisesTestHelpers;
		};
		03C7655020453421008F08C9 /* PBXContainerItemProxy */ = {
			isa = PBXContainerItemProxy;
			containerPortal = OBJ_1 /* Project object */;
			proxyType = 1;
			remoteGlobalIDString = "Promises::FBLPromises";
			remoteInfo = FBLPromises;
		};
		03C7655120453421008F08C9 /* PBXContainerItemProxy */ = {
			isa = PBXContainerItemProxy;
			containerPortal = OBJ_1 /* Project object */;
			proxyType = 1;
			remoteGlobalIDString = "Promises::PromisesTestHelpers";
			remoteInfo = PromisesTestHelpers;
		};
		03C7655220453421008F08C9 /* PBXContainerItemProxy */ = {
			isa = PBXContainerItemProxy;
			containerPortal = OBJ_1 /* Project object */;
			proxyType = 1;
			remoteGlobalIDString = "Promises::Promises";
			remoteInfo = Promises;
		};
		03C7655320453421008F08C9 /* PBXContainerItemProxy */ = {
			isa = PBXContainerItemProxy;
			containerPortal = OBJ_1 /* Project object */;
			proxyType = 1;
			remoteGlobalIDString = "Promises::FBLPromisesTestHelpers";
			remoteInfo = FBLPromisesTestHelpers;
		};
		03C7655420453421008F08C9 /* PBXContainerItemProxy */ = {
			isa = PBXContainerItemProxy;
			containerPortal = OBJ_1 /* Project object */;
			proxyType = 1;
			remoteGlobalIDString = "Promises::FBLPromises";
			remoteInfo = FBLPromises;
		};
/* End PBXContainerItemProxy section */

/* Begin PBXFileReference section */
		03204035204547D300D2D16C /* PromisesTestInteroperability.swift */ = {isa = PBXFileReference; fileEncoding = 4; lastKnownFileType = sourcecode.swift; path = PromisesTestInteroperability.swift; sourceTree = "<group>"; };
		03204036204547D300D2D16C /* PromisesTestHelpers.swift */ = {isa = PBXFileReference; fileEncoding = 4; lastKnownFileType = sourcecode.swift; path = PromisesTestHelpers.swift; sourceTree = "<group>"; };
		03204039204547D300D2D16C /* FBLPromisesTestHelpers.h */ = {isa = PBXFileReference; fileEncoding = 4; lastKnownFileType = sourcecode.c.h; path = FBLPromisesTestHelpers.h; sourceTree = "<group>"; };
		0320403A204547D300D2D16C /* FBLPromisesTestInteroperability.h */ = {isa = PBXFileReference; fileEncoding = 4; lastKnownFileType = sourcecode.c.h; path = FBLPromisesTestInteroperability.h; sourceTree = "<group>"; };
		0320403B204547D300D2D16C /* framework.modulemap */ = {isa = PBXFileReference; fileEncoding = 4; lastKnownFileType = "sourcecode.module-map"; path = framework.modulemap; sourceTree = "<group>"; };
		0320403D204547D300D2D16C /* FBLPromisesTestInteroperability.m */ = {isa = PBXFileReference; fileEncoding = 4; lastKnownFileType = sourcecode.c.objc; path = FBLPromisesTestInteroperability.m; sourceTree = "<group>"; };
		0320403F204547D300D2D16C /* Promise+Testing.swift */ = {isa = PBXFileReference; fileEncoding = 4; lastKnownFileType = sourcecode.swift; path = "Promise+Testing.swift"; sourceTree = "<group>"; };
		03204040204547D300D2D16C /* Promise+Recover.swift */ = {isa = PBXFileReference; fileEncoding = 4; lastKnownFileType = sourcecode.swift; path = "Promise+Recover.swift"; sourceTree = "<group>"; };
		03204041204547D300D2D16C /* Promise+Any.swift */ = {isa = PBXFileReference; fileEncoding = 4; lastKnownFileType = sourcecode.swift; path = "Promise+Any.swift"; sourceTree = "<group>"; };
		03204042204547D300D2D16C /* Promise+Catch.swift */ = {isa = PBXFileReference; fileEncoding = 4; lastKnownFileType = sourcecode.swift; path = "Promise+Catch.swift"; sourceTree = "<group>"; };
		03204043204547D300D2D16C /* Promise+Wrap.swift */ = {isa = PBXFileReference; fileEncoding = 4; lastKnownFileType = sourcecode.swift; path = "Promise+Wrap.swift"; sourceTree = "<group>"; };
		03204044204547D300D2D16C /* Promise+Async.swift */ = {isa = PBXFileReference; fileEncoding = 4; lastKnownFileType = sourcecode.swift; path = "Promise+Async.swift"; sourceTree = "<group>"; };
		03204045204547D300D2D16C /* Promise+Race.swift */ = {isa = PBXFileReference; fileEncoding = 4; lastKnownFileType = sourcecode.swift; path = "Promise+Race.swift"; sourceTree = "<group>"; };
		03204046204547D300D2D16C /* PromiseError.swift */ = {isa = PBXFileReference; fileEncoding = 4; lastKnownFileType = sourcecode.swift; path = PromiseError.swift; sourceTree = "<group>"; };
		03204047204547D300D2D16C /* Promise+Always.swift */ = {isa = PBXFileReference; fileEncoding = 4; lastKnownFileType = sourcecode.swift; path = "Promise+Always.swift"; sourceTree = "<group>"; };
		03204048204547D300D2D16C /* Promise+Timeout.swift */ = {isa = PBXFileReference; fileEncoding = 4; lastKnownFileType = sourcecode.swift; path = "Promise+Timeout.swift"; sourceTree = "<group>"; };
		03204049204547D300D2D16C /* Promise+Do.swift */ = {isa = PBXFileReference; fileEncoding = 4; lastKnownFileType = sourcecode.swift; path = "Promise+Do.swift"; sourceTree = "<group>"; };
		0320404A204547D300D2D16C /* Promise+All.swift */ = {isa = PBXFileReference; fileEncoding = 4; lastKnownFileType = sourcecode.swift; path = "Promise+All.swift"; sourceTree = "<group>"; };
		0320404B204547D300D2D16C /* Promise.swift */ = {isa = PBXFileReference; fileEncoding = 4; lastKnownFileType = sourcecode.swift; path = Promise.swift; sourceTree = "<group>"; };
		0320404C204547D300D2D16C /* Promise+Validate.swift */ = {isa = PBXFileReference; fileEncoding = 4; lastKnownFileType = sourcecode.swift; path = "Promise+Validate.swift"; sourceTree = "<group>"; };
		0320404D204547D300D2D16C /* Promise+Then.swift */ = {isa = PBXFileReference; fileEncoding = 4; lastKnownFileType = sourcecode.swift; path = "Promise+Then.swift"; sourceTree = "<group>"; };
		0320404F204547D300D2D16C /* FBLPromise+Do.m */ = {isa = PBXFileReference; fileEncoding = 4; lastKnownFileType = sourcecode.c.objc; path = "FBLPromise+Do.m"; sourceTree = "<group>"; };
		03204050204547D300D2D16C /* FBLPromise+Wrap.m */ = {isa = PBXFileReference; fileEncoding = 4; lastKnownFileType = sourcecode.c.objc; path = "FBLPromise+Wrap.m"; sourceTree = "<group>"; };
		03204052204547D300D2D16C /* FBLPromise+Testing.h */ = {isa = PBXFileReference; fileEncoding = 4; lastKnownFileType = sourcecode.c.h; path = "FBLPromise+Testing.h"; sourceTree = "<group>"; };
		03204053204547D300D2D16C /* FBLPromise+Catch.h */ = {isa = PBXFileReference; fileEncoding = 4; lastKnownFileType = sourcecode.c.h; path = "FBLPromise+Catch.h"; sourceTree = "<group>"; };
		03204054204547D300D2D16C /* FBLPromise+Recover.h */ = {isa = PBXFileReference; fileEncoding = 4; lastKnownFileType = sourcecode.c.h; path = "FBLPromise+Recover.h"; sourceTree = "<group>"; };
		03204055204547D300D2D16C /* FBLPromise+Any.h */ = {isa = PBXFileReference; fileEncoding = 4; lastKnownFileType = sourcecode.c.h; path = "FBLPromise+Any.h"; sourceTree = "<group>"; };
		03204056204547D300D2D16C /* FBLPromise+Validate.h */ = {isa = PBXFileReference; fileEncoding = 4; lastKnownFileType = sourcecode.c.h; path = "FBLPromise+Validate.h"; sourceTree = "<group>"; };
		03204057204547D300D2D16C /* FBLPromise+All.h */ = {isa = PBXFileReference; fileEncoding = 4; lastKnownFileType = sourcecode.c.h; path = "FBLPromise+All.h"; sourceTree = "<group>"; };
		03204058204547D300D2D16C /* FBLPromise.h */ = {isa = PBXFileReference; fileEncoding = 4; lastKnownFileType = sourcecode.c.h; path = FBLPromise.h; sourceTree = "<group>"; };
		03204059204547D300D2D16C /* FBLPromises.h */ = {isa = PBXFileReference; fileEncoding = 4; lastKnownFileType = sourcecode.c.h; path = FBLPromises.h; sourceTree = "<group>"; };
		0320405A204547D300D2D16C /* FBLPromisePrivate.h */ = {isa = PBXFileReference; fileEncoding = 4; lastKnownFileType = sourcecode.c.h; path = FBLPromisePrivate.h; sourceTree = "<group>"; };
		0320405B204547D300D2D16C /* FBLPromise+Do.h */ = {isa = PBXFileReference; fileEncoding = 4; lastKnownFileType = sourcecode.c.h; path = "FBLPromise+Do.h"; sourceTree = "<group>"; };
		0320405C204547D300D2D16C /* FBLPromise+Timeout.h */ = {isa = PBXFileReference; fileEncoding = 4; lastKnownFileType = sourcecode.c.h; path = "FBLPromise+Timeout.h"; sourceTree = "<group>"; };
		0320405D204547D300D2D16C /* FBLPromiseError.h */ = {isa = PBXFileReference; fileEncoding = 4; lastKnownFileType = sourcecode.c.h; path = FBLPromiseError.h; sourceTree = "<group>"; };
		0320405E204547D300D2D16C /* FBLPromise+Then.h */ = {isa = PBXFileReference; fileEncoding = 4; lastKnownFileType = sourcecode.c.h; path = "FBLPromise+Then.h"; sourceTree = "<group>"; };
		0320405F204547D300D2D16C /* framework.modulemap */ = {isa = PBXFileReference; fileEncoding = 4; lastKnownFileType = "sourcecode.module-map"; path = framework.modulemap; sourceTree = "<group>"; };
		03204061204547D300D2D16C /* FBLPromise+Wrap.h */ = {isa = PBXFileReference; fileEncoding = 4; lastKnownFileType = sourcecode.c.h; path = "FBLPromise+Wrap.h"; sourceTree = "<group>"; };
		03204062204547D300D2D16C /* FBLPromise+Async.h */ = {isa = PBXFileReference; fileEncoding = 4; lastKnownFileType = sourcecode.c.h; path = "FBLPromise+Async.h"; sourceTree = "<group>"; };
		03204063204547D300D2D16C /* FBLPromise+Always.h */ = {isa = PBXFileReference; fileEncoding = 4; lastKnownFileType = sourcecode.c.h; path = "FBLPromise+Always.h"; sourceTree = "<group>"; };
		03204064204547D300D2D16C /* FBLPromise+Race.h */ = {isa = PBXFileReference; fileEncoding = 4; lastKnownFileType = sourcecode.c.h; path = "FBLPromise+Race.h"; sourceTree = "<group>"; };
		03204065204547D300D2D16C /* FBLPromise+Then.m */ = {isa = PBXFileReference; fileEncoding = 4; lastKnownFileType = sourcecode.c.objc; path = "FBLPromise+Then.m"; sourceTree = "<group>"; };
		03204066204547D300D2D16C /* FBLPromiseError.m */ = {isa = PBXFileReference; fileEncoding = 4; lastKnownFileType = sourcecode.c.objc; path = FBLPromiseError.m; sourceTree = "<group>"; };
		03204067204547D300D2D16C /* FBLPromise+Timeout.m */ = {isa = PBXFileReference; fileEncoding = 4; lastKnownFileType = sourcecode.c.objc; path = "FBLPromise+Timeout.m"; sourceTree = "<group>"; };
		03204068204547D300D2D16C /* FBLPromise+Race.m */ = {isa = PBXFileReference; fileEncoding = 4; lastKnownFileType = sourcecode.c.objc; path = "FBLPromise+Race.m"; sourceTree = "<group>"; };
		03204069204547D300D2D16C /* FBLPromise+Async.m */ = {isa = PBXFileReference; fileEncoding = 4; lastKnownFileType = sourcecode.c.objc; path = "FBLPromise+Async.m"; sourceTree = "<group>"; };
		0320406A204547D300D2D16C /* FBLPromise+Always.m */ = {isa = PBXFileReference; fileEncoding = 4; lastKnownFileType = sourcecode.c.objc; path = "FBLPromise+Always.m"; sourceTree = "<group>"; };
		0320406B204547D300D2D16C /* FBLPromise+Catch.m */ = {isa = PBXFileReference; fileEncoding = 4; lastKnownFileType = sourcecode.c.objc; path = "FBLPromise+Catch.m"; sourceTree = "<group>"; };
		0320406C204547D300D2D16C /* FBLPromise+Testing.m */ = {isa = PBXFileReference; fileEncoding = 4; lastKnownFileType = sourcecode.c.objc; path = "FBLPromise+Testing.m"; sourceTree = "<group>"; };
		0320406D204547D300D2D16C /* FBLPromise+Any.m */ = {isa = PBXFileReference; fileEncoding = 4; lastKnownFileType = sourcecode.c.objc; path = "FBLPromise+Any.m"; sourceTree = "<group>"; };
		0320406E204547D300D2D16C /* FBLPromise+Recover.m */ = {isa = PBXFileReference; fileEncoding = 4; lastKnownFileType = sourcecode.c.objc; path = "FBLPromise+Recover.m"; sourceTree = "<group>"; };
		0320406F204547D300D2D16C /* FBLPromise+All.m */ = {isa = PBXFileReference; fileEncoding = 4; lastKnownFileType = sourcecode.c.objc; path = "FBLPromise+All.m"; sourceTree = "<group>"; };
		03204070204547D300D2D16C /* FBLPromise+Validate.m */ = {isa = PBXFileReference; fileEncoding = 4; lastKnownFileType = sourcecode.c.objc; path = "FBLPromise+Validate.m"; sourceTree = "<group>"; };
		03204071204547D300D2D16C /* FBLPromise.m */ = {isa = PBXFileReference; fileEncoding = 4; lastKnownFileType = sourcecode.c.objc; path = FBLPromise.m; sourceTree = "<group>"; };
		03204074204547D300D2D16C /* Promise+AllTests.swift */ = {isa = PBXFileReference; fileEncoding = 4; lastKnownFileType = sourcecode.swift; path = "Promise+AllTests.swift"; sourceTree = "<group>"; };
		03204075204547D300D2D16C /* Promise+RaceTests.swift */ = {isa = PBXFileReference; fileEncoding = 4; lastKnownFileType = sourcecode.swift; path = "Promise+RaceTests.swift"; sourceTree = "<group>"; };
		03204076204547D300D2D16C /* Promise+CatchTests.swift */ = {isa = PBXFileReference; fileEncoding = 4; lastKnownFileType = sourcecode.swift; path = "Promise+CatchTests.swift"; sourceTree = "<group>"; };
		03204077204547D300D2D16C /* Promise+ValidateTests.swift */ = {isa = PBXFileReference; fileEncoding = 4; lastKnownFileType = sourcecode.swift; path = "Promise+ValidateTests.swift"; sourceTree = "<group>"; };
		03204078204547D300D2D16C /* Promise+AsyncTests.swift */ = {isa = PBXFileReference; fileEncoding = 4; lastKnownFileType = sourcecode.swift; path = "Promise+AsyncTests.swift"; sourceTree = "<group>"; };
		03204079204547D300D2D16C /* Promise+RecoverTests.swift */ = {isa = PBXFileReference; fileEncoding = 4; lastKnownFileType = sourcecode.swift; path = "Promise+RecoverTests.swift"; sourceTree = "<group>"; };
		0320407A204547D300D2D16C /* Promise+AlwaysTests.swift */ = {isa = PBXFileReference; fileEncoding = 4; lastKnownFileType = sourcecode.swift; path = "Promise+AlwaysTests.swift"; sourceTree = "<group>"; };
		0320407B204547D300D2D16C /* Promise+DoTests.swift */ = {isa = PBXFileReference; fileEncoding = 4; lastKnownFileType = sourcecode.swift; path = "Promise+DoTests.swift"; sourceTree = "<group>"; };
		0320407C204547D300D2D16C /* PromiseTests.swift */ = {isa = PBXFileReference; fileEncoding = 4; lastKnownFileType = sourcecode.swift; path = PromiseTests.swift; sourceTree = "<group>"; };
		0320407D204547D300D2D16C /* Promise+TimeoutTests.swift */ = {isa = PBXFileReference; fileEncoding = 4; lastKnownFileType = sourcecode.swift; path = "Promise+TimeoutTests.swift"; sourceTree = "<group>"; };
		0320407E204547D300D2D16C /* Promise+WrapTests.swift */ = {isa = PBXFileReference; fileEncoding = 4; lastKnownFileType = sourcecode.swift; path = "Promise+WrapTests.swift"; sourceTree = "<group>"; };
		0320407F204547D400D2D16C /* Promise+ThenTests.swift */ = {isa = PBXFileReference; fileEncoding = 4; lastKnownFileType = sourcecode.swift; path = "Promise+ThenTests.swift"; sourceTree = "<group>"; };
		03204080204547D400D2D16C /* Promise+AnyTests.swift */ = {isa = PBXFileReference; fileEncoding = 4; lastKnownFileType = sourcecode.swift; path = "Promise+AnyTests.swift"; sourceTree = "<group>"; };
		03204082204547D400D2D16C /* FBLPromise+ThenPerformanceTests.m */ = {isa = PBXFileReference; fileEncoding = 4; lastKnownFileType = sourcecode.c.objc; path = "FBLPromise+ThenPerformanceTests.m"; sourceTree = "<group>"; };
		03204084204547D400D2D16C /* FBLPromise+CatchInteroperabilityTests.m */ = {isa = PBXFileReference; fileEncoding = 4; lastKnownFileType = sourcecode.c.objc; path = "FBLPromise+CatchInteroperabilityTests.m"; sourceTree = "<group>"; };
		03204085204547D400D2D16C /* FBLPromise+ThenInteroperabilityTests.m */ = {isa = PBXFileReference; fileEncoding = 4; lastKnownFileType = sourcecode.c.objc; path = "FBLPromise+ThenInteroperabilityTests.m"; sourceTree = "<group>"; };
		03204087204547D400D2D16C /* Promise+ThenPerformanceTests.swift */ = {isa = PBXFileReference; fileEncoding = 4; lastKnownFileType = sourcecode.swift; path = "Promise+ThenPerformanceTests.swift"; sourceTree = "<group>"; };
		03204089204547D400D2D16C /* FBLPromise+AnyTests.m */ = {isa = PBXFileReference; fileEncoding = 4; lastKnownFileType = sourcecode.c.objc; path = "FBLPromise+AnyTests.m"; sourceTree = "<group>"; };
		0320408A204547D400D2D16C /* FBLPromise+AlwaysTests.m */ = {isa = PBXFileReference; fileEncoding = 4; lastKnownFileType = sourcecode.c.objc; path = "FBLPromise+AlwaysTests.m"; sourceTree = "<group>"; };
		0320408B204547D400D2D16C /* FBLPromise+DoTests.m */ = {isa = PBXFileReference; fileEncoding = 4; lastKnownFileType = sourcecode.c.objc; path = "FBLPromise+DoTests.m"; sourceTree = "<group>"; };
		0320408C204547D400D2D16C /* FBLPromiseTests.m */ = {isa = PBXFileReference; fileEncoding = 4; lastKnownFileType = sourcecode.c.objc; path = FBLPromiseTests.m; sourceTree = "<group>"; };
		0320408D204547D400D2D16C /* FBLPromise+RaceTests.m */ = {isa = PBXFileReference; fileEncoding = 4; lastKnownFileType = sourcecode.c.objc; path = "FBLPromise+RaceTests.m"; sourceTree = "<group>"; };
		0320408E204547D400D2D16C /* FBLPromise+RecoverTests.m */ = {isa = PBXFileReference; fileEncoding = 4; lastKnownFileType = sourcecode.c.objc; path = "FBLPromise+RecoverTests.m"; sourceTree = "<group>"; };
		0320408F204547D400D2D16C /* FBLPromise+CatchTests.m */ = {isa = PBXFileReference; fileEncoding = 4; lastKnownFileType = sourcecode.c.objc; path = "FBLPromise+CatchTests.m"; sourceTree = "<group>"; };
		03204090204547D400D2D16C /* FBLPromise+AllTests.m */ = {isa = PBXFileReference; fileEncoding = 4; lastKnownFileType = sourcecode.c.objc; path = "FBLPromise+AllTests.m"; sourceTree = "<group>"; };
		03204091204547D400D2D16C /* FBLPromise+WrapTests.m */ = {isa = PBXFileReference; fileEncoding = 4; lastKnownFileType = sourcecode.c.objc; path = "FBLPromise+WrapTests.m"; sourceTree = "<group>"; };
		03204092204547D400D2D16C /* FBLPromise+ValidateTests.m */ = {isa = PBXFileReference; fileEncoding = 4; lastKnownFileType = sourcecode.c.objc; path = "FBLPromise+ValidateTests.m"; sourceTree = "<group>"; };
		03204093204547D400D2D16C /* FBLPromise+AsyncTests.m */ = {isa = PBXFileReference; fileEncoding = 4; lastKnownFileType = sourcecode.c.objc; path = "FBLPromise+AsyncTests.m"; sourceTree = "<group>"; };
		03204094204547D400D2D16C /* FBLPromise+ThenTests.m */ = {isa = PBXFileReference; fileEncoding = 4; lastKnownFileType = sourcecode.c.objc; path = "FBLPromise+ThenTests.m"; sourceTree = "<group>"; };
		03204095204547D400D2D16C /* FBLPromise+TimeoutTests.m */ = {isa = PBXFileReference; fileEncoding = 4; lastKnownFileType = sourcecode.c.objc; path = "FBLPromise+TimeoutTests.m"; sourceTree = "<group>"; };
		03204097204547D400D2D16C /* Promise+ThenInteroperabilityTests.swift */ = {isa = PBXFileReference; fileEncoding = 4; lastKnownFileType = sourcecode.swift; path = "Promise+ThenInteroperabilityTests.swift"; sourceTree = "<group>"; };
		03204098204547D400D2D16C /* Promise+CatchInteroperabilityTests.swift */ = {isa = PBXFileReference; fileEncoding = 4; lastKnownFileType = sourcecode.swift; path = "Promise+CatchInteroperabilityTests.swift"; sourceTree = "<group>"; };
		03326C2B20838CD200872827 /* Promise+Reduce.swift */ = {isa = PBXFileReference; fileEncoding = 4; lastKnownFileType = sourcecode.swift; path = "Promise+Reduce.swift"; sourceTree = "<group>"; };
		03326C2E20841E0300872827 /* Promise+ReduceTests.swift */ = {isa = PBXFileReference; fileEncoding = 4; lastKnownFileType = sourcecode.swift; path = "Promise+ReduceTests.swift"; sourceTree = "<group>"; };
		03326C312084642000872827 /* FBLPromise+Reduce.m */ = {isa = PBXFileReference; fileEncoding = 4; lastKnownFileType = sourcecode.c.objc; path = "FBLPromise+Reduce.m"; sourceTree = "<group>"; };
		03326C342084643600872827 /* FBLPromise+Reduce.h */ = {isa = PBXFileReference; fileEncoding = 4; lastKnownFileType = sourcecode.c.h; path = "FBLPromise+Reduce.h"; sourceTree = "<group>"; };
		03326C36208464C100872827 /* FBLPromise+ReduceTests.m */ = {isa = PBXFileReference; fileEncoding = 4; lastKnownFileType = sourcecode.c.objc; path = "FBLPromise+ReduceTests.m"; sourceTree = "<group>"; };
		035D15DF208EDD460089EF3D /* Promise+Await.swift */ = {isa = PBXFileReference; fileEncoding = 4; lastKnownFileType = sourcecode.swift; path = "Promise+Await.swift"; sourceTree = "<group>"; };
		035D15E2208EE1F10089EF3D /* Promise+AwaitTests.swift */ = {isa = PBXFileReference; fileEncoding = 4; lastKnownFileType = sourcecode.swift; path = "Promise+AwaitTests.swift"; sourceTree = "<group>"; };
		035D15E6208EF8750089EF3D /* FBLPromise+Await.m */ = {isa = PBXFileReference; fileEncoding = 4; lastKnownFileType = sourcecode.c.objc; path = "FBLPromise+Await.m"; sourceTree = "<group>"; };
		035D15E9208EF8940089EF3D /* FBLPromise+Await.h */ = {isa = PBXFileReference; fileEncoding = 4; lastKnownFileType = sourcecode.c.h; path = "FBLPromise+Await.h"; sourceTree = "<group>"; };
		035D15EB209049830089EF3D /* Promise+Delay.swift */ = {isa = PBXFileReference; fileEncoding = 4; lastKnownFileType = sourcecode.swift; path = "Promise+Delay.swift"; sourceTree = "<group>"; };
		035D15EE20911AB70089EF3D /* FBLPromise+Delay.m */ = {isa = PBXFileReference; fileEncoding = 4; lastKnownFileType = sourcecode.c.objc; path = "FBLPromise+Delay.m"; sourceTree = "<group>"; };
		035D15F120911ACA0089EF3D /* FBLPromise+Delay.h */ = {isa = PBXFileReference; fileEncoding = 4; lastKnownFileType = sourcecode.c.h; path = "FBLPromise+Delay.h"; sourceTree = "<group>"; };
		035D15F320915B490089EF3D /* FBLPromise+AwaitTests.m */ = {isa = PBXFileReference; fileEncoding = 4; lastKnownFileType = sourcecode.c.objc; path = "FBLPromise+AwaitTests.m"; sourceTree = "<group>"; };
		039194792095B72300C40218 /* Promise+DelayTests.swift */ = {isa = PBXFileReference; fileEncoding = 4; lastKnownFileType = sourcecode.swift; path = "Promise+DelayTests.swift"; sourceTree = "<group>"; };
		0391947C2095B9BE00C40218 /* FBLPromise+DelayTests.m */ = {isa = PBXFileReference; fileEncoding = 4; lastKnownFileType = sourcecode.c.objc; path = "FBLPromise+DelayTests.m"; sourceTree = "<group>"; };
		4ADC8B8B20E54A4E00D10D3D /* FBLPromise+Retry.m */ = {isa = PBXFileReference; fileEncoding = 4; lastKnownFileType = sourcecode.c.objc; path = "FBLPromise+Retry.m"; sourceTree = "<group>"; };
		4ADC8B8D20E54A5900D10D3D /* FBLPromise+Retry.h */ = {isa = PBXFileReference; fileEncoding = 4; lastKnownFileType = sourcecode.c.h; path = "FBLPromise+Retry.h"; sourceTree = "<group>"; };
		4ADC8B8F20E54A7500D10D3D /* Promise+Retry.swift */ = {isa = PBXFileReference; fileEncoding = 4; lastKnownFileType = sourcecode.swift; path = "Promise+Retry.swift"; sourceTree = "<group>"; };
		4ADC8B9120E54A8800D10D3D /* Promise+RetryTests.swift */ = {isa = PBXFileReference; fileEncoding = 4; lastKnownFileType = sourcecode.swift; path = "Promise+RetryTests.swift"; sourceTree = "<group>"; };
		4ADC8B9320E54A9E00D10D3D /* FBLPromise+RetryTests.m */ = {isa = PBXFileReference; fileEncoding = 4; lastKnownFileType = sourcecode.c.objc; path = "FBLPromise+RetryTests.m"; sourceTree = "<group>"; };
		"Promises::FBLPromises::Product" /* FBLPromises.framework */ = {isa = PBXFileReference; explicitFileType = wrapper.framework; path = FBLPromises.framework; sourceTree = BUILT_PRODUCTS_DIR; };
		"Promises::FBLPromisesInteroperabilityTests::Product" /* FBLPromisesInteroperabilityTests.xctest */ = {isa = PBXFileReference; explicitFileType = wrapper.cfbundle; path = FBLPromisesInteroperabilityTests.xctest; sourceTree = BUILT_PRODUCTS_DIR; };
		"Promises::FBLPromisesPerformanceTests::Product" /* FBLPromisesPerformanceTests.xctest */ = {isa = PBXFileReference; explicitFileType = wrapper.cfbundle; path = FBLPromisesPerformanceTests.xctest; sourceTree = BUILT_PRODUCTS_DIR; };
		"Promises::FBLPromisesTestHelpers::Product" /* FBLPromisesTestHelpers.framework */ = {isa = PBXFileReference; explicitFileType = wrapper.framework; path = FBLPromisesTestHelpers.framework; sourceTree = BUILT_PRODUCTS_DIR; };
		"Promises::FBLPromisesTests::Product" /* FBLPromisesTests.xctest */ = {isa = PBXFileReference; explicitFileType = wrapper.cfbundle; path = FBLPromisesTests.xctest; sourceTree = BUILT_PRODUCTS_DIR; };
		"Promises::Promises::Product" /* Promises.framework */ = {isa = PBXFileReference; explicitFileType = wrapper.framework; path = Promises.framework; sourceTree = BUILT_PRODUCTS_DIR; };
		"Promises::PromisesInteroperabilityTests::Product" /* PromisesInteroperabilityTests.xctest */ = {isa = PBXFileReference; explicitFileType = wrapper.cfbundle; path = PromisesInteroperabilityTests.xctest; sourceTree = BUILT_PRODUCTS_DIR; };
		"Promises::PromisesPerformanceTests::Product" /* PromisesPerformanceTests.xctest */ = {isa = PBXFileReference; explicitFileType = wrapper.cfbundle; path = PromisesPerformanceTests.xctest; sourceTree = BUILT_PRODUCTS_DIR; };
		"Promises::PromisesTestHelpers::Product" /* PromisesTestHelpers.framework */ = {isa = PBXFileReference; explicitFileType = wrapper.framework; path = PromisesTestHelpers.framework; sourceTree = BUILT_PRODUCTS_DIR; };
		"Promises::PromisesTests::Product" /* PromisesTests.xctest */ = {isa = PBXFileReference; explicitFileType = wrapper.cfbundle; path = PromisesTests.xctest; sourceTree = BUILT_PRODUCTS_DIR; };
/* End PBXFileReference section */

/* Begin PBXFrameworksBuildPhase section */
		OBJ_133 /* Frameworks */ = {
			isa = PBXFrameworksBuildPhase;
			buildActionMask = 0;
			files = (
				OBJ_134 /* PromisesTestHelpers.framework in Frameworks */,
				OBJ_135 /* Promises.framework in Frameworks */,
				OBJ_136 /* FBLPromisesTestHelpers.framework in Frameworks */,
				OBJ_137 /* FBLPromises.framework in Frameworks */,
			);
			runOnlyForDeploymentPostprocessing = 0;
		};
		OBJ_152 /* Frameworks */ = {
			isa = PBXFrameworksBuildPhase;
			buildActionMask = 0;
			files = (
				OBJ_153 /* FBLPromisesTestHelpers.framework in Frameworks */,
				OBJ_154 /* FBLPromises.framework in Frameworks */,
			);
			runOnlyForDeploymentPostprocessing = 0;
		};
		OBJ_175 /* Frameworks */ = {
			isa = PBXFrameworksBuildPhase;
			buildActionMask = 0;
			files = (
				OBJ_176 /* PromisesTestHelpers.framework in Frameworks */,
				OBJ_177 /* Promises.framework in Frameworks */,
				OBJ_178 /* FBLPromises.framework in Frameworks */,
			);
			runOnlyForDeploymentPostprocessing = 0;
		};
		OBJ_200 /* Frameworks */ = {
			isa = PBXFrameworksBuildPhase;
			buildActionMask = 0;
			files = (
				OBJ_201 /* FBLPromisesTestHelpers.framework in Frameworks */,
				OBJ_202 /* FBLPromises.framework in Frameworks */,
			);
			runOnlyForDeploymentPostprocessing = 0;
		};
		OBJ_211 /* Frameworks */ = {
			isa = PBXFrameworksBuildPhase;
			buildActionMask = 0;
			files = (
				OBJ_212 /* PromisesTestHelpers.framework in Frameworks */,
				OBJ_213 /* Promises.framework in Frameworks */,
				OBJ_214 /* FBLPromisesTestHelpers.framework in Frameworks */,
				OBJ_215 /* FBLPromises.framework in Frameworks */,
			);
			runOnlyForDeploymentPostprocessing = 0;
		};
		OBJ_227 /* Frameworks */ = {
			isa = PBXFrameworksBuildPhase;
			buildActionMask = 0;
			files = (
				OBJ_228 /* PromisesTestHelpers.framework in Frameworks */,
				OBJ_229 /* Promises.framework in Frameworks */,
				OBJ_230 /* FBLPromisesTestHelpers.framework in Frameworks */,
				OBJ_231 /* FBLPromises.framework in Frameworks */,
			);
			runOnlyForDeploymentPostprocessing = 0;
		};
		OBJ_242 /* Frameworks */ = {
			isa = PBXFrameworksBuildPhase;
			buildActionMask = 0;
			files = (
				OBJ_243 /* Promises.framework in Frameworks */,
				OBJ_244 /* FBLPromises.framework in Frameworks */,
			);
			runOnlyForDeploymentPostprocessing = 0;
		};
		OBJ_266 /* Frameworks */ = {
			isa = PBXFrameworksBuildPhase;
			buildActionMask = 0;
			files = (
				OBJ_267 /* FBLPromises.framework in Frameworks */,
			);
			runOnlyForDeploymentPostprocessing = 0;
		};
		OBJ_274 /* Frameworks */ = {
			isa = PBXFrameworksBuildPhase;
			buildActionMask = 0;
			files = (
				OBJ_275 /* FBLPromises.framework in Frameworks */,
			);
			runOnlyForDeploymentPostprocessing = 0;
		};
		OBJ_296 /* Frameworks */ = {
			isa = PBXFrameworksBuildPhase;
			buildActionMask = 0;
			files = (
			);
			runOnlyForDeploymentPostprocessing = 0;
		};
/* End PBXFrameworksBuildPhase section */

/* Begin PBXGroup section */
		03204033204547D300D2D16C /* Sources */ = {
			isa = PBXGroup;
			children = (
				0320404E204547D300D2D16C /* FBLPromises */,
				03204037204547D300D2D16C /* FBLPromisesTestHelpers */,
				0320403E204547D300D2D16C /* Promises */,
				03204034204547D300D2D16C /* PromisesTestHelpers */,
			);
			path = Sources;
			sourceTree = "<group>";
		};
		03204034204547D300D2D16C /* PromisesTestHelpers */ = {
			isa = PBXGroup;
			children = (
				03204036204547D300D2D16C /* PromisesTestHelpers.swift */,
				03204035204547D300D2D16C /* PromisesTestInteroperability.swift */,
			);
			path = PromisesTestHelpers;
			sourceTree = "<group>";
		};
		03204037204547D300D2D16C /* FBLPromisesTestHelpers */ = {
			isa = PBXGroup;
			children = (
				0320403D204547D300D2D16C /* FBLPromisesTestInteroperability.m */,
				03204038204547D300D2D16C /* include */,
			);
			path = FBLPromisesTestHelpers;
			sourceTree = "<group>";
		};
		03204038204547D300D2D16C /* include */ = {
			isa = PBXGroup;
			children = (
				03204039204547D300D2D16C /* FBLPromisesTestHelpers.h */,
				0320403A204547D300D2D16C /* FBLPromisesTestInteroperability.h */,
				0320403B204547D300D2D16C /* framework.modulemap */,
			);
			path = include;
			sourceTree = "<group>";
		};
		0320403E204547D300D2D16C /* Promises */ = {
			isa = PBXGroup;
			children = (
				0320404B204547D300D2D16C /* Promise.swift */,
				0320404A204547D300D2D16C /* Promise+All.swift */,
				03204047204547D300D2D16C /* Promise+Always.swift */,
				03204041204547D300D2D16C /* Promise+Any.swift */,
				03204044204547D300D2D16C /* Promise+Async.swift */,
				035D15DF208EDD460089EF3D /* Promise+Await.swift */,
				03204042204547D300D2D16C /* Promise+Catch.swift */,
				035D15EB209049830089EF3D /* Promise+Delay.swift */,
				03204049204547D300D2D16C /* Promise+Do.swift */,
				03204045204547D300D2D16C /* Promise+Race.swift */,
				03204040204547D300D2D16C /* Promise+Recover.swift */,
				03326C2B20838CD200872827 /* Promise+Reduce.swift */,
				4ADC8B8F20E54A7500D10D3D /* Promise+Retry.swift */,
				0320403F204547D300D2D16C /* Promise+Testing.swift */,
				0320404D204547D300D2D16C /* Promise+Then.swift */,
				03204048204547D300D2D16C /* Promise+Timeout.swift */,
				0320404C204547D300D2D16C /* Promise+Validate.swift */,
				03204043204547D300D2D16C /* Promise+Wrap.swift */,
				03204046204547D300D2D16C /* PromiseError.swift */,
			);
			path = Promises;
			sourceTree = "<group>";
		};
		0320404E204547D300D2D16C /* FBLPromises */ = {
			isa = PBXGroup;
			children = (
				03204071204547D300D2D16C /* FBLPromise.m */,
				0320406F204547D300D2D16C /* FBLPromise+All.m */,
				0320406A204547D300D2D16C /* FBLPromise+Always.m */,
				0320406D204547D300D2D16C /* FBLPromise+Any.m */,
				03204069204547D300D2D16C /* FBLPromise+Async.m */,
				035D15E6208EF8750089EF3D /* FBLPromise+Await.m */,
				0320406B204547D300D2D16C /* FBLPromise+Catch.m */,
				035D15EE20911AB70089EF3D /* FBLPromise+Delay.m */,
				0320404F204547D300D2D16C /* FBLPromise+Do.m */,
				03204068204547D300D2D16C /* FBLPromise+Race.m */,
				0320406E204547D300D2D16C /* FBLPromise+Recover.m */,
				03326C312084642000872827 /* FBLPromise+Reduce.m */,
				4ADC8B8B20E54A4E00D10D3D /* FBLPromise+Retry.m */,
				0320406C204547D300D2D16C /* FBLPromise+Testing.m */,
				03204065204547D300D2D16C /* FBLPromise+Then.m */,
				03204067204547D300D2D16C /* FBLPromise+Timeout.m */,
				03204070204547D300D2D16C /* FBLPromise+Validate.m */,
				03204050204547D300D2D16C /* FBLPromise+Wrap.m */,
				03204066204547D300D2D16C /* FBLPromiseError.m */,
				03204051204547D300D2D16C /* include */,
			);
			path = FBLPromises;
			sourceTree = "<group>";
		};
		03204051204547D300D2D16C /* include */ = {
			isa = PBXGroup;
			children = (
				03204058204547D300D2D16C /* FBLPromise.h */,
				03204057204547D300D2D16C /* FBLPromise+All.h */,
				03204063204547D300D2D16C /* FBLPromise+Always.h */,
				03204055204547D300D2D16C /* FBLPromise+Any.h */,
				03204062204547D300D2D16C /* FBLPromise+Async.h */,
				035D15E9208EF8940089EF3D /* FBLPromise+Await.h */,
				03204053204547D300D2D16C /* FBLPromise+Catch.h */,
				035D15F120911ACA0089EF3D /* FBLPromise+Delay.h */,
				0320405B204547D300D2D16C /* FBLPromise+Do.h */,
				03204064204547D300D2D16C /* FBLPromise+Race.h */,
				03204054204547D300D2D16C /* FBLPromise+Recover.h */,
				03326C342084643600872827 /* FBLPromise+Reduce.h */,
				4ADC8B8D20E54A5900D10D3D /* FBLPromise+Retry.h */,
				03204052204547D300D2D16C /* FBLPromise+Testing.h */,
				0320405E204547D300D2D16C /* FBLPromise+Then.h */,
				0320405C204547D300D2D16C /* FBLPromise+Timeout.h */,
				03204056204547D300D2D16C /* FBLPromise+Validate.h */,
				03204061204547D300D2D16C /* FBLPromise+Wrap.h */,
				0320405D204547D300D2D16C /* FBLPromiseError.h */,
				0320405A204547D300D2D16C /* FBLPromisePrivate.h */,
				03204059204547D300D2D16C /* FBLPromises.h */,
				0320405F204547D300D2D16C /* framework.modulemap */,
			);
			path = include;
			sourceTree = "<group>";
		};
		03204072204547D300D2D16C /* Tests */ = {
			isa = PBXGroup;
			children = (
				03204083204547D400D2D16C /* FBLPromisesInteroperabilityTests */,
				03204081204547D400D2D16C /* FBLPromisesPerformanceTests */,
				03204088204547D400D2D16C /* FBLPromisesTests */,
				03204096204547D400D2D16C /* PromisesInteroperabilityTests */,
				03204086204547D400D2D16C /* PromisesPerformanceTests */,
				03204073204547D300D2D16C /* PromisesTests */,
			);
			path = Tests;
			sourceTree = "<group>";
		};
		03204073204547D300D2D16C /* PromisesTests */ = {
			isa = PBXGroup;
			children = (
				03204074204547D300D2D16C /* Promise+AllTests.swift */,
				0320407A204547D300D2D16C /* Promise+AlwaysTests.swift */,
				03204080204547D400D2D16C /* Promise+AnyTests.swift */,
				03204078204547D300D2D16C /* Promise+AsyncTests.swift */,
				035D15E2208EE1F10089EF3D /* Promise+AwaitTests.swift */,
				03204076204547D300D2D16C /* Promise+CatchTests.swift */,
				039194792095B72300C40218 /* Promise+DelayTests.swift */,
				0320407B204547D300D2D16C /* Promise+DoTests.swift */,
				03204075204547D300D2D16C /* Promise+RaceTests.swift */,
				03204079204547D300D2D16C /* Promise+RecoverTests.swift */,
				03326C2E20841E0300872827 /* Promise+ReduceTests.swift */,
				4ADC8B9120E54A8800D10D3D /* Promise+RetryTests.swift */,
				0320407F204547D400D2D16C /* Promise+ThenTests.swift */,
				0320407D204547D300D2D16C /* Promise+TimeoutTests.swift */,
				03204077204547D300D2D16C /* Promise+ValidateTests.swift */,
				0320407E204547D300D2D16C /* Promise+WrapTests.swift */,
				0320407C204547D300D2D16C /* PromiseTests.swift */,
			);
			path = PromisesTests;
			sourceTree = "<group>";
		};
		03204081204547D400D2D16C /* FBLPromisesPerformanceTests */ = {
			isa = PBXGroup;
			children = (
				03204082204547D400D2D16C /* FBLPromise+ThenPerformanceTests.m */,
			);
			path = FBLPromisesPerformanceTests;
			sourceTree = "<group>";
		};
		03204083204547D400D2D16C /* FBLPromisesInteroperabilityTests */ = {
			isa = PBXGroup;
			children = (
				03204084204547D400D2D16C /* FBLPromise+CatchInteroperabilityTests.m */,
				03204085204547D400D2D16C /* FBLPromise+ThenInteroperabilityTests.m */,
			);
			path = FBLPromisesInteroperabilityTests;
			sourceTree = "<group>";
		};
		03204086204547D400D2D16C /* PromisesPerformanceTests */ = {
			isa = PBXGroup;
			children = (
				03204087204547D400D2D16C /* Promise+ThenPerformanceTests.swift */,
			);
			path = PromisesPerformanceTests;
			sourceTree = "<group>";
		};
		03204088204547D400D2D16C /* FBLPromisesTests */ = {
			isa = PBXGroup;
			children = (
				03204090204547D400D2D16C /* FBLPromise+AllTests.m */,
				0320408A204547D400D2D16C /* FBLPromise+AlwaysTests.m */,
				03204089204547D400D2D16C /* FBLPromise+AnyTests.m */,
				03204093204547D400D2D16C /* FBLPromise+AsyncTests.m */,
				035D15F320915B490089EF3D /* FBLPromise+AwaitTests.m */,
				0320408F204547D400D2D16C /* FBLPromise+CatchTests.m */,
				0391947C2095B9BE00C40218 /* FBLPromise+DelayTests.m */,
				0320408B204547D400D2D16C /* FBLPromise+DoTests.m */,
				0320408D204547D400D2D16C /* FBLPromise+RaceTests.m */,
				0320408E204547D400D2D16C /* FBLPromise+RecoverTests.m */,
				03326C36208464C100872827 /* FBLPromise+ReduceTests.m */,
				4ADC8B9320E54A9E00D10D3D /* FBLPromise+RetryTests.m */,
				03204094204547D400D2D16C /* FBLPromise+ThenTests.m */,
				03204095204547D400D2D16C /* FBLPromise+TimeoutTests.m */,
				03204092204547D400D2D16C /* FBLPromise+ValidateTests.m */,
				03204091204547D400D2D16C /* FBLPromise+WrapTests.m */,
				0320408C204547D400D2D16C /* FBLPromiseTests.m */,
			);
			path = FBLPromisesTests;
			sourceTree = "<group>";
		};
		03204096204547D400D2D16C /* PromisesInteroperabilityTests */ = {
			isa = PBXGroup;
			children = (
				03204098204547D400D2D16C /* Promise+CatchInteroperabilityTests.swift */,
				03204097204547D400D2D16C /* Promise+ThenInteroperabilityTests.swift */,
			);
			path = PromisesInteroperabilityTests;
			sourceTree = "<group>";
		};
		OBJ_109 /* Products */ = {
			isa = PBXGroup;
			children = (
				"Promises::FBLPromisesInteroperabilityTests::Product" /* FBLPromisesInteroperabilityTests.xctest */,
				"Promises::FBLPromisesPerformanceTests::Product" /* FBLPromisesPerformanceTests.xctest */,
				"Promises::PromisesTests::Product" /* PromisesTests.xctest */,
				"Promises::FBLPromisesTests::Product" /* FBLPromisesTests.xctest */,
				"Promises::PromisesPerformanceTests::Product" /* PromisesPerformanceTests.xctest */,
				"Promises::PromisesInteroperabilityTests::Product" /* PromisesInteroperabilityTests.xctest */,
				"Promises::PromisesTestHelpers::Product" /* PromisesTestHelpers.framework */,
				"Promises::Promises::Product" /* Promises.framework */,
				"Promises::FBLPromisesTestHelpers::Product" /* FBLPromisesTestHelpers.framework */,
				"Promises::FBLPromises::Product" /* FBLPromises.framework */,
			);
			name = Products;
			sourceTree = BUILT_PRODUCTS_DIR;
		};
		OBJ_5 = {
			isa = PBXGroup;
			children = (
				03204033204547D300D2D16C /* Sources */,
				03204072204547D300D2D16C /* Tests */,
				OBJ_109 /* Products */,
			);
			sourceTree = "<group>";
		};
/* End PBXGroup section */

/* Begin PBXHeadersBuildPhase section */
		03C7655B20453515008F08C9 /* Headers */ = {
			isa = PBXHeadersBuildPhase;
			buildActionMask = 2147483647;
			files = (
				032B80FF204549080097BF12 /* FBLPromise+Race.h in Headers */,
				035D15F220911AD30089EF3D /* FBLPromise+Delay.h in Headers */,
				032B8109204549080097BF12 /* FBLPromise+Any.h in Headers */,
				032B8102204549080097BF12 /* FBLPromise+Do.h in Headers */,
				032B8100204549080097BF12 /* FBLPromise+Async.h in Headers */,
				032B80FC204549080097BF12 /* FBLPromise.h in Headers */,
				032B8106204549080097BF12 /* FBLPromise+Then.h in Headers */,
				032B8108204549080097BF12 /* FBLPromise+Validate.h in Headers */,
				032B810B204549080097BF12 /* FBLPromisePrivate.h in Headers */,
				032B80FE204549080097BF12 /* FBLPromise+Always.h in Headers */,
				032B80FD204549080097BF12 /* FBLPromise+All.h in Headers */,
				032B8105204549080097BF12 /* FBLPromise+Testing.h in Headers */,
				4ADC8B8E20E54A5900D10D3D /* FBLPromise+Retry.h in Headers */,
				032B8104204549080097BF12 /* FBLPromise+Wrap.h in Headers */,
				032B8103204549080097BF12 /* FBLPromise+Recover.h in Headers */,
				035D15EA208EF8A00089EF3D /* FBLPromise+Await.h in Headers */,
				032B810A204549080097BF12 /* FBLPromiseError.h in Headers */,
				032B8101204549080097BF12 /* FBLPromise+Catch.h in Headers */,
				03326C352084644400872827 /* FBLPromise+Reduce.h in Headers */,
				032B8107204549080097BF12 /* FBLPromise+Timeout.h in Headers */,
				032B810C204549080097BF12 /* FBLPromises.h in Headers */,
			);
			runOnlyForDeploymentPostprocessing = 0;
		};
		03C7656F20453981008F08C9 /* Headers */ = {
			isa = PBXHeadersBuildPhase;
			buildActionMask = 2147483647;
			files = (
				032B8110204549300097BF12 /* FBLPromisesTestHelpers.h in Headers */,
				032B8111204549300097BF12 /* FBLPromisesTestInteroperability.h in Headers */,
			);
			runOnlyForDeploymentPostprocessing = 0;
		};
/* End PBXHeadersBuildPhase section */

/* Begin PBXNativeTarget section */
		"Promises::FBLPromises" /* FBLPromises */ = {
			isa = PBXNativeTarget;
			buildConfigurationList = OBJ_277 /* Build configuration list for PBXNativeTarget "FBLPromises" */;
			buildPhases = (
				OBJ_280 /* Sources */,
				OBJ_296 /* Frameworks */,
				03C7655B20453515008F08C9 /* Headers */,
			);
			buildRules = (
			);
			dependencies = (
			);
			name = FBLPromises;
			productName = FBLPromises;
			productReference = "Promises::FBLPromises::Product" /* FBLPromises.framework */;
			productType = "com.apple.product-type.framework";
		};
		"Promises::FBLPromisesInteroperabilityTests" /* FBLPromisesInteroperabilityTests */ = {
			isa = PBXNativeTarget;
			buildConfigurationList = OBJ_127 /* Build configuration list for PBXNativeTarget "FBLPromisesInteroperabilityTests" */;
			buildPhases = (
				OBJ_130 /* Sources */,
				OBJ_133 /* Frameworks */,
			);
			buildRules = (
			);
			dependencies = (
				OBJ_138 /* PBXTargetDependency */,
				OBJ_140 /* PBXTargetDependency */,
				OBJ_142 /* PBXTargetDependency */,
				OBJ_144 /* PBXTargetDependency */,
			);
			name = FBLPromisesInteroperabilityTests;
			productName = FBLPromisesInteroperabilityTests;
			productReference = "Promises::FBLPromisesInteroperabilityTests::Product" /* FBLPromisesInteroperabilityTests.xctest */;
			productType = "com.apple.product-type.bundle.unit-test";
		};
		"Promises::FBLPromisesPerformanceTests" /* FBLPromisesPerformanceTests */ = {
			isa = PBXNativeTarget;
			buildConfigurationList = OBJ_147 /* Build configuration list for PBXNativeTarget "FBLPromisesPerformanceTests" */;
			buildPhases = (
				OBJ_150 /* Sources */,
				OBJ_152 /* Frameworks */,
			);
			buildRules = (
			);
			dependencies = (
				OBJ_155 /* PBXTargetDependency */,
				OBJ_156 /* PBXTargetDependency */,
			);
			name = FBLPromisesPerformanceTests;
			productName = FBLPromisesPerformanceTests;
			productReference = "Promises::FBLPromisesPerformanceTests::Product" /* FBLPromisesPerformanceTests.xctest */;
			productType = "com.apple.product-type.bundle.unit-test";
		};
		"Promises::FBLPromisesTestHelpers" /* FBLPromisesTestHelpers */ = {
			isa = PBXNativeTarget;
			buildConfigurationList = OBJ_269 /* Build configuration list for PBXNativeTarget "FBLPromisesTestHelpers" */;
			buildPhases = (
				OBJ_272 /* Sources */,
				OBJ_274 /* Frameworks */,
				03C7656F20453981008F08C9 /* Headers */,
			);
			buildRules = (
			);
			dependencies = (
				OBJ_276 /* PBXTargetDependency */,
			);
			name = FBLPromisesTestHelpers;
			productName = FBLPromisesTestHelpers;
			productReference = "Promises::FBLPromisesTestHelpers::Product" /* FBLPromisesTestHelpers.framework */;
			productType = "com.apple.product-type.framework";
		};
		"Promises::FBLPromisesTests" /* FBLPromisesTests */ = {
			isa = PBXNativeTarget;
			buildConfigurationList = OBJ_183 /* Build configuration list for PBXNativeTarget "FBLPromisesTests" */;
			buildPhases = (
				OBJ_186 /* Sources */,
				OBJ_200 /* Frameworks */,
			);
			buildRules = (
			);
			dependencies = (
				OBJ_203 /* PBXTargetDependency */,
				OBJ_204 /* PBXTargetDependency */,
			);
			name = FBLPromisesTests;
			productName = FBLPromisesTests;
			productReference = "Promises::FBLPromisesTests::Product" /* FBLPromisesTests.xctest */;
			productType = "com.apple.product-type.bundle.unit-test";
		};
		"Promises::Promises" /* Promises */ = {
			isa = PBXNativeTarget;
			buildConfigurationList = OBJ_247 /* Build configuration list for PBXNativeTarget "Promises" */;
			buildPhases = (
				OBJ_250 /* Sources */,
				OBJ_266 /* Frameworks */,
			);
			buildRules = (
			);
			dependencies = (
				OBJ_268 /* PBXTargetDependency */,
			);
			name = Promises;
			productName = Promises;
			productReference = "Promises::Promises::Product" /* Promises.framework */;
			productType = "com.apple.product-type.framework";
		};
		"Promises::PromisesInteroperabilityTests" /* PromisesInteroperabilityTests */ = {
			isa = PBXNativeTarget;
			buildConfigurationList = OBJ_221 /* Build configuration list for PBXNativeTarget "PromisesInteroperabilityTests" */;
			buildPhases = (
				OBJ_224 /* Sources */,
				OBJ_227 /* Frameworks */,
			);
			buildRules = (
			);
			dependencies = (
				OBJ_232 /* PBXTargetDependency */,
				OBJ_233 /* PBXTargetDependency */,
				OBJ_234 /* PBXTargetDependency */,
				OBJ_235 /* PBXTargetDependency */,
			);
			name = PromisesInteroperabilityTests;
			productName = PromisesInteroperabilityTests;
			productReference = "Promises::PromisesInteroperabilityTests::Product" /* PromisesInteroperabilityTests.xctest */;
			productType = "com.apple.product-type.bundle.unit-test";
		};
		"Promises::PromisesPerformanceTests" /* PromisesPerformanceTests */ = {
			isa = PBXNativeTarget;
			buildConfigurationList = OBJ_206 /* Build configuration list for PBXNativeTarget "PromisesPerformanceTests" */;
			buildPhases = (
				OBJ_209 /* Sources */,
				OBJ_211 /* Frameworks */,
			);
			buildRules = (
			);
			dependencies = (
				OBJ_216 /* PBXTargetDependency */,
				OBJ_217 /* PBXTargetDependency */,
				OBJ_218 /* PBXTargetDependency */,
				OBJ_219 /* PBXTargetDependency */,
			);
			name = PromisesPerformanceTests;
			productName = PromisesPerformanceTests;
			productReference = "Promises::PromisesPerformanceTests::Product" /* PromisesPerformanceTests.xctest */;
			productType = "com.apple.product-type.bundle.unit-test";
		};
		"Promises::PromisesTestHelpers" /* PromisesTestHelpers */ = {
			isa = PBXNativeTarget;
			buildConfigurationList = OBJ_236 /* Build configuration list for PBXNativeTarget "PromisesTestHelpers" */;
			buildPhases = (
				OBJ_239 /* Sources */,
				OBJ_242 /* Frameworks */,
			);
			buildRules = (
			);
			dependencies = (
				OBJ_245 /* PBXTargetDependency */,
				OBJ_246 /* PBXTargetDependency */,
			);
			name = PromisesTestHelpers;
			productName = PromisesTestHelpers;
			productReference = "Promises::PromisesTestHelpers::Product" /* PromisesTestHelpers.framework */;
			productType = "com.apple.product-type.framework";
		};
		"Promises::PromisesTests" /* PromisesTests */ = {
			isa = PBXNativeTarget;
			buildConfigurationList = OBJ_158 /* Build configuration list for PBXNativeTarget "PromisesTests" */;
			buildPhases = (
				OBJ_161 /* Sources */,
				OBJ_175 /* Frameworks */,
			);
			buildRules = (
			);
			dependencies = (
				OBJ_179 /* PBXTargetDependency */,
				OBJ_180 /* PBXTargetDependency */,
				OBJ_181 /* PBXTargetDependency */,
			);
			name = PromisesTests;
			productName = PromisesTests;
			productReference = "Promises::PromisesTests::Product" /* PromisesTests.xctest */;
			productType = "com.apple.product-type.bundle.unit-test";
		};
/* End PBXNativeTarget section */

/* Begin PBXProject section */
		OBJ_1 /* Project object */ = {
			isa = PBXProject;
			attributes = {
				LastUpgradeCheck = 0930;
			};
			buildConfigurationList = OBJ_2 /* Build configuration list for PBXProject "Promises" */;
			compatibilityVersion = "Xcode 3.2";
			developmentRegion = English;
			hasScannedForEncodings = 0;
			knownRegions = (
				en,
			);
			mainGroup = OBJ_5;
			productRefGroup = OBJ_109 /* Products */;
			projectDirPath = "";
			projectRoot = "";
			targets = (
				"Promises::FBLPromisesInteroperabilityTests" /* FBLPromisesInteroperabilityTests */,
				"Promises::FBLPromisesPerformanceTests" /* FBLPromisesPerformanceTests */,
				"Promises::PromisesTests" /* PromisesTests */,
				"Promises::FBLPromisesTests" /* FBLPromisesTests */,
				"Promises::PromisesPerformanceTests" /* PromisesPerformanceTests */,
				"Promises::PromisesInteroperabilityTests" /* PromisesInteroperabilityTests */,
				"Promises::PromisesTestHelpers" /* PromisesTestHelpers */,
				"Promises::Promises" /* Promises */,
				"Promises::FBLPromisesTestHelpers" /* FBLPromisesTestHelpers */,
				"Promises::FBLPromises" /* FBLPromises */,
			);
		};
/* End PBXProject section */

/* Begin PBXSourcesBuildPhase section */
		OBJ_130 /* Sources */ = {
			isa = PBXSourcesBuildPhase;
			buildActionMask = 0;
			files = (
				032B81242045494B0097BF12 /* FBLPromise+ThenInteroperabilityTests.m in Sources */,
				032B81232045494B0097BF12 /* FBLPromise+CatchInteroperabilityTests.m in Sources */,
			);
			runOnlyForDeploymentPostprocessing = 0;
		};
		OBJ_150 /* Sources */ = {
			isa = PBXSourcesBuildPhase;
			buildActionMask = 0;
			files = (
				032B8125204549510097BF12 /* FBLPromise+ThenPerformanceTests.m in Sources */,
			);
			runOnlyForDeploymentPostprocessing = 0;
		};
		OBJ_161 /* Sources */ = {
			isa = PBXSourcesBuildPhase;
			buildActionMask = 0;
			files = (
				4ADC8B9220E54A8800D10D3D /* Promise+RetryTests.swift in Sources */,
				032B813B204549700097BF12 /* Promise+DoTests.swift in Sources */,
				03326C3020841E4D00872827 /* Promise+ReduceTests.swift in Sources */,
				032B8141204549700097BF12 /* Promise+AnyTests.swift in Sources */,
				032B813A204549700097BF12 /* Promise+CatchTests.swift in Sources */,
				032B813E204549700097BF12 /* Promise+ThenTests.swift in Sources */,
				032B813F204549700097BF12 /* Promise+TimeoutTests.swift in Sources */,
				035D15E5208EE3D70089EF3D /* Promise+AwaitTests.swift in Sources */,
				032B813D204549700097BF12 /* Promise+WrapTests.swift in Sources */,
				032B8142204549700097BF12 /* PromiseTests.swift in Sources */,
				032B813C204549700097BF12 /* Promise+RecoverTests.swift in Sources */,
				032B8137204549700097BF12 /* Promise+AlwaysTests.swift in Sources */,
				032B8136204549700097BF12 /* Promise+AllTests.swift in Sources */,
				032B8139204549700097BF12 /* Promise+AsyncTests.swift in Sources */,
				032B8140204549700097BF12 /* Promise+ValidateTests.swift in Sources */,
				032B8138204549700097BF12 /* Promise+RaceTests.swift in Sources */,
				0391947B2095B73200C40218 /* Promise+DelayTests.swift in Sources */,
			);
			runOnlyForDeploymentPostprocessing = 0;
		};
		OBJ_186 /* Sources */ = {
			isa = PBXSourcesBuildPhase;
			buildActionMask = 0;
			files = (
				032B812C204549590097BF12 /* FBLPromise+RecoverTests.m in Sources */,
				032B8126204549590097BF12 /* FBLPromise+AllTests.m in Sources */,
				0391947E2095B9C600C40218 /* FBLPromise+DelayTests.m in Sources */,
				032B8129204549590097BF12 /* FBLPromise+AsyncTests.m in Sources */,
				032B8128204549590097BF12 /* FBLPromise+RaceTests.m in Sources */,
				4ADC8B9420E54A9E00D10D3D /* FBLPromise+RetryTests.m in Sources */,
				032B812F204549590097BF12 /* FBLPromise+TimeoutTests.m in Sources */,
				032B812B204549590097BF12 /* FBLPromise+DoTests.m in Sources */,
				032B812D204549590097BF12 /* FBLPromise+WrapTests.m in Sources */,
				032B8127204549590097BF12 /* FBLPromise+AlwaysTests.m in Sources */,
				035D15F520915B550089EF3D /* FBLPromise+AwaitTests.m in Sources */,
				032B8131204549590097BF12 /* FBLPromise+AnyTests.m in Sources */,
				032B812E204549590097BF12 /* FBLPromise+ThenTests.m in Sources */,
				03326C392084689500872827 /* FBLPromise+ReduceTests.m in Sources */,
				032B812A204549590097BF12 /* FBLPromise+CatchTests.m in Sources */,
				032B8132204549590097BF12 /* FBLPromiseTests.m in Sources */,
				032B8130204549590097BF12 /* FBLPromise+ValidateTests.m in Sources */,
			);
			runOnlyForDeploymentPostprocessing = 0;
		};
		OBJ_209 /* Sources */ = {
			isa = PBXSourcesBuildPhase;
			buildActionMask = 0;
			files = (
				032B8135204549680097BF12 /* Promise+ThenPerformanceTests.swift in Sources */,
			);
			runOnlyForDeploymentPostprocessing = 0;
		};
		OBJ_224 /* Sources */ = {
			isa = PBXSourcesBuildPhase;
			buildActionMask = 0;
			files = (
				032B8134204549620097BF12 /* Promise+ThenInteroperabilityTests.swift in Sources */,
				032B8133204549620097BF12 /* Promise+CatchInteroperabilityTests.swift in Sources */,
			);
			runOnlyForDeploymentPostprocessing = 0;
		};
		OBJ_239 /* Sources */ = {
			isa = PBXSourcesBuildPhase;
			buildActionMask = 0;
			files = (
				032B8122204549430097BF12 /* PromisesTestInteroperability.swift in Sources */,
				032B8121204549430097BF12 /* PromisesTestHelpers.swift in Sources */,
			);
			runOnlyForDeploymentPostprocessing = 0;
		};
		OBJ_250 /* Sources */ = {
			isa = PBXSourcesBuildPhase;
			buildActionMask = 0;
			files = (
				032B811A2045493A0097BF12 /* Promise+Wrap.swift in Sources */,
				03326C2D20838D9100872827 /* Promise+Reduce.swift in Sources */,
				032B811D2045493A0097BF12 /* Promise+Timeout.swift in Sources */,
				032B81192045493A0097BF12 /* Promise+Recover.swift in Sources */,
				032B81202045493A0097BF12 /* PromiseError.swift in Sources */,
				035D15ED2090498C0089EF3D /* Promise+Delay.swift in Sources */,
				032B811F2045493A0097BF12 /* Promise+Any.swift in Sources */,
				032B81122045493A0097BF12 /* Promise.swift in Sources */,
				035D15E1208EDD4E0089EF3D /* Promise+Await.swift in Sources */,
				032B81132045493A0097BF12 /* Promise+All.swift in Sources */,
				032B811E2045493A0097BF12 /* Promise+Validate.swift in Sources */,
				4ADC8B9020E54A7500D10D3D /* Promise+Retry.swift in Sources */,
				032B811C2045493A0097BF12 /* Promise+Then.swift in Sources */,
				032B81162045493A0097BF12 /* Promise+Async.swift in Sources */,
				032B81182045493A0097BF12 /* Promise+Do.swift in Sources */,
				032B81152045493A0097BF12 /* Promise+Race.swift in Sources */,
				032B81142045493A0097BF12 /* Promise+Always.swift in Sources */,
				032B811B2045493A0097BF12 /* Promise+Testing.swift in Sources */,
				032B81172045493A0097BF12 /* Promise+Catch.swift in Sources */,
			);
			runOnlyForDeploymentPostprocessing = 0;
		};
		OBJ_272 /* Sources */ = {
			isa = PBXSourcesBuildPhase;
			buildActionMask = 0;
			files = (
				032B8143204549DC0097BF12 /* FBLPromisesTestInteroperability.m in Sources */,
			);
			runOnlyForDeploymentPostprocessing = 0;
		};
		OBJ_280 /* Sources */ = {
			isa = PBXSourcesBuildPhase;
			buildActionMask = 0;
			files = (
				032B80F8204549000097BF12 /* FBLPromise+Timeout.m in Sources */,
				032B80F7204549000097BF12 /* FBLPromise+Then.m in Sources */,
				032B80F2204549000097BF12 /* FBLPromise+Catch.m in Sources */,
				032B80F6204549000097BF12 /* FBLPromise+Testing.m in Sources */,
				03326C332084642B00872827 /* FBLPromise+Reduce.m in Sources */,
				035D15F9209220150089EF3D /* FBLPromise+Await.m in Sources */,
				035D15F8209220120089EF3D /* FBLPromise+Delay.m in Sources */,
				032B80EE204549000097BF12 /* FBLPromise+All.m in Sources */,
				032B80F1204549000097BF12 /* FBLPromise+Async.m in Sources */,
				032B80F4204549000097BF12 /* FBLPromise+Recover.m in Sources */,
				032B80F5204549000097BF12 /* FBLPromise+Wrap.m in Sources */,
				032B80F0204549000097BF12 /* FBLPromise+Race.m in Sources */,
				4ADC8B8C20E54A4E00D10D3D /* FBLPromise+Retry.m in Sources */,
				032B80F9204549000097BF12 /* FBLPromise+Validate.m in Sources */,
				032B80F3204549000097BF12 /* FBLPromise+Do.m in Sources */,
				032B80EF204549000097BF12 /* FBLPromise+Always.m in Sources */,
				032B80FB204549000097BF12 /* FBLPromiseError.m in Sources */,
				032B80FA204549000097BF12 /* FBLPromise+Any.m in Sources */,
				032B80ED204549000097BF12 /* FBLPromise.m in Sources */,
			);
			runOnlyForDeploymentPostprocessing = 0;
		};
/* End PBXSourcesBuildPhase section */

/* Begin PBXTargetDependency section */
		OBJ_138 /* PBXTargetDependency */ = {
			isa = PBXTargetDependency;
			target = "Promises::PromisesTestHelpers" /* PromisesTestHelpers */;
			targetProxy = 03C7654220453421008F08C9 /* PBXContainerItemProxy */;
		};
		OBJ_140 /* PBXTargetDependency */ = {
			isa = PBXTargetDependency;
			target = "Promises::Promises" /* Promises */;
			targetProxy = 03C7654320453421008F08C9 /* PBXContainerItemProxy */;
		};
		OBJ_142 /* PBXTargetDependency */ = {
			isa = PBXTargetDependency;
			target = "Promises::FBLPromisesTestHelpers" /* FBLPromisesTestHelpers */;
			targetProxy = 03C7654420453421008F08C9 /* PBXContainerItemProxy */;
		};
		OBJ_144 /* PBXTargetDependency */ = {
			isa = PBXTargetDependency;
			target = "Promises::FBLPromises" /* FBLPromises */;
			targetProxy = 03C7654520453421008F08C9 /* PBXContainerItemProxy */;
		};
		OBJ_155 /* PBXTargetDependency */ = {
			isa = PBXTargetDependency;
			target = "Promises::FBLPromisesTestHelpers" /* FBLPromisesTestHelpers */;
			targetProxy = 03C7654620453421008F08C9 /* PBXContainerItemProxy */;
		};
		OBJ_156 /* PBXTargetDependency */ = {
			isa = PBXTargetDependency;
			target = "Promises::FBLPromises" /* FBLPromises */;
			targetProxy = 03C7654720453421008F08C9 /* PBXContainerItemProxy */;
		};
		OBJ_179 /* PBXTargetDependency */ = {
			isa = PBXTargetDependency;
			target = "Promises::PromisesTestHelpers" /* PromisesTestHelpers */;
			targetProxy = 03C7654820453421008F08C9 /* PBXContainerItemProxy */;
		};
		OBJ_180 /* PBXTargetDependency */ = {
			isa = PBXTargetDependency;
			target = "Promises::Promises" /* Promises */;
			targetProxy = 03C7654920453421008F08C9 /* PBXContainerItemProxy */;
		};
		OBJ_181 /* PBXTargetDependency */ = {
			isa = PBXTargetDependency;
			target = "Promises::FBLPromises" /* FBLPromises */;
			targetProxy = 03C7654A20453421008F08C9 /* PBXContainerItemProxy */;
		};
		OBJ_203 /* PBXTargetDependency */ = {
			isa = PBXTargetDependency;
			target = "Promises::FBLPromisesTestHelpers" /* FBLPromisesTestHelpers */;
			targetProxy = 03C7654B20453421008F08C9 /* PBXContainerItemProxy */;
		};
		OBJ_204 /* PBXTargetDependency */ = {
			isa = PBXTargetDependency;
			target = "Promises::FBLPromises" /* FBLPromises */;
			targetProxy = 03C7654C20453421008F08C9 /* PBXContainerItemProxy */;
		};
		OBJ_216 /* PBXTargetDependency */ = {
			isa = PBXTargetDependency;
			target = "Promises::PromisesTestHelpers" /* PromisesTestHelpers */;
			targetProxy = 03C7654D20453421008F08C9 /* PBXContainerItemProxy */;
		};
		OBJ_217 /* PBXTargetDependency */ = {
			isa = PBXTargetDependency;
			target = "Promises::Promises" /* Promises */;
			targetProxy = 03C7654E20453421008F08C9 /* PBXContainerItemProxy */;
		};
		OBJ_218 /* PBXTargetDependency */ = {
			isa = PBXTargetDependency;
			target = "Promises::FBLPromisesTestHelpers" /* FBLPromisesTestHelpers */;
			targetProxy = 03C7654F20453421008F08C9 /* PBXContainerItemProxy */;
		};
		OBJ_219 /* PBXTargetDependency */ = {
			isa = PBXTargetDependency;
			target = "Promises::FBLPromises" /* FBLPromises */;
			targetProxy = 03C7655020453421008F08C9 /* PBXContainerItemProxy */;
		};
		OBJ_232 /* PBXTargetDependency */ = {
			isa = PBXTargetDependency;
			target = "Promises::PromisesTestHelpers" /* PromisesTestHelpers */;
			targetProxy = 03C7655120453421008F08C9 /* PBXContainerItemProxy */;
		};
		OBJ_233 /* PBXTargetDependency */ = {
			isa = PBXTargetDependency;
			target = "Promises::Promises" /* Promises */;
			targetProxy = 03C7655220453421008F08C9 /* PBXContainerItemProxy */;
		};
		OBJ_234 /* PBXTargetDependency */ = {
			isa = PBXTargetDependency;
			target = "Promises::FBLPromisesTestHelpers" /* FBLPromisesTestHelpers */;
			targetProxy = 03C7655320453421008F08C9 /* PBXContainerItemProxy */;
		};
		OBJ_235 /* PBXTargetDependency */ = {
			isa = PBXTargetDependency;
			target = "Promises::FBLPromises" /* FBLPromises */;
			targetProxy = 03C7655420453421008F08C9 /* PBXContainerItemProxy */;
		};
		OBJ_245 /* PBXTargetDependency */ = {
			isa = PBXTargetDependency;
			target = "Promises::Promises" /* Promises */;
			targetProxy = 03C7653F20453421008F08C9 /* PBXContainerItemProxy */;
		};
		OBJ_246 /* PBXTargetDependency */ = {
			isa = PBXTargetDependency;
			target = "Promises::FBLPromises" /* FBLPromises */;
			targetProxy = 03C7654020453421008F08C9 /* PBXContainerItemProxy */;
		};
		OBJ_268 /* PBXTargetDependency */ = {
			isa = PBXTargetDependency;
			target = "Promises::FBLPromises" /* FBLPromises */;
			targetProxy = 03C7653E20453420008F08C9 /* PBXContainerItemProxy */;
		};
		OBJ_276 /* PBXTargetDependency */ = {
			isa = PBXTargetDependency;
			target = "Promises::FBLPromises" /* FBLPromises */;
			targetProxy = 03C7654120453421008F08C9 /* PBXContainerItemProxy */;
		};
/* End PBXTargetDependency section */

/* Begin XCBuildConfiguration section */
		OBJ_128 /* Debug */ = {
			isa = XCBuildConfiguration;
			buildSettings = {
				ALWAYS_EMBED_SWIFT_STANDARD_LIBRARIES = YES;
				FRAMEWORK_SEARCH_PATHS = (
					"$(inherited)",
					"$(PLATFORM_DIR)/Developer/Library/Frameworks",
				);
				HEADER_SEARCH_PATHS = (
					"$(inherited)",
					"$(SRCROOT)/Tests/FBLPromisesInteroperabilityTests/include",
					"$(SRCROOT)/Sources/FBLPromisesTestHelpers/include",
					"$(SRCROOT)/Sources/FBLPromises/include",
					"$(BUILT_PRODUCTS_DIR)/PromisesTestHelpers.framework/Headers",
				);
				INFOPLIST_FILE = Promises.xcodeproj/FBLPromisesInteroperabilityTests_Info.plist;
				LD_RUNPATH_SEARCH_PATHS = "@loader_path/../Frameworks @loader_path/Frameworks";
				OTHER_LDFLAGS = "$(inherited)";
				OTHER_SWIFT_FLAGS = "$(inherited)";
				PRODUCT_BUNDLE_IDENTIFIER = "$(PRODUCT_NAME)";
				SWIFT_COMPILATION_MODE = wholemodule;
<<<<<<< HEAD
				SWIFT_VERSION = 4.0;
=======
				SWIFT_VERSION = 4.2;
>>>>>>> 963e1bc3
				TARGET_NAME = FBLPromisesInteroperabilityTests;
			};
			name = Debug;
		};
		OBJ_129 /* Release */ = {
			isa = XCBuildConfiguration;
			buildSettings = {
				ALWAYS_EMBED_SWIFT_STANDARD_LIBRARIES = YES;
				FRAMEWORK_SEARCH_PATHS = (
					"$(inherited)",
					"$(PLATFORM_DIR)/Developer/Library/Frameworks",
				);
				HEADER_SEARCH_PATHS = (
					"$(inherited)",
					"$(SRCROOT)/Tests/FBLPromisesInteroperabilityTests/include",
					"$(SRCROOT)/Sources/FBLPromisesTestHelpers/include",
					"$(SRCROOT)/Sources/FBLPromises/include",
					"$(BUILT_PRODUCTS_DIR)/PromisesTestHelpers.framework/Headers",
				);
				INFOPLIST_FILE = Promises.xcodeproj/FBLPromisesInteroperabilityTests_Info.plist;
				LD_RUNPATH_SEARCH_PATHS = "@loader_path/../Frameworks @loader_path/Frameworks";
				OTHER_LDFLAGS = "$(inherited)";
				OTHER_SWIFT_FLAGS = "$(inherited)";
				PRODUCT_BUNDLE_IDENTIFIER = "$(PRODUCT_NAME)";
				SWIFT_COMPILATION_MODE = wholemodule;
<<<<<<< HEAD
				SWIFT_VERSION = 4.0;
=======
				SWIFT_VERSION = 4.2;
>>>>>>> 963e1bc3
				TARGET_NAME = FBLPromisesInteroperabilityTests;
			};
			name = Release;
		};
		OBJ_148 /* Debug */ = {
			isa = XCBuildConfiguration;
			buildSettings = {
				ALWAYS_EMBED_SWIFT_STANDARD_LIBRARIES = YES;
				FRAMEWORK_SEARCH_PATHS = (
					"$(inherited)",
					"$(PLATFORM_DIR)/Developer/Library/Frameworks",
				);
				HEADER_SEARCH_PATHS = (
					"$(inherited)",
					"$(SRCROOT)/Tests/FBLPromisesPerformanceTests/include",
					"$(SRCROOT)/Sources/FBLPromisesTestHelpers/include",
					"$(SRCROOT)/Sources/FBLPromises/include",
				);
				INFOPLIST_FILE = Promises.xcodeproj/FBLPromisesPerformanceTests_Info.plist;
				LD_RUNPATH_SEARCH_PATHS = "@loader_path/../Frameworks @loader_path/Frameworks";
				OTHER_LDFLAGS = "$(inherited)";
				OTHER_SWIFT_FLAGS = "$(inherited)";
				PRODUCT_BUNDLE_IDENTIFIER = "$(PRODUCT_NAME)";
				SWIFT_COMPILATION_MODE = wholemodule;
				TARGET_NAME = FBLPromisesPerformanceTests;
			};
			name = Debug;
		};
		OBJ_149 /* Release */ = {
			isa = XCBuildConfiguration;
			buildSettings = {
				ALWAYS_EMBED_SWIFT_STANDARD_LIBRARIES = YES;
				FRAMEWORK_SEARCH_PATHS = (
					"$(inherited)",
					"$(PLATFORM_DIR)/Developer/Library/Frameworks",
				);
				HEADER_SEARCH_PATHS = (
					"$(inherited)",
					"$(SRCROOT)/Tests/FBLPromisesPerformanceTests/include",
					"$(SRCROOT)/Sources/FBLPromisesTestHelpers/include",
					"$(SRCROOT)/Sources/FBLPromises/include",
				);
				INFOPLIST_FILE = Promises.xcodeproj/FBLPromisesPerformanceTests_Info.plist;
				LD_RUNPATH_SEARCH_PATHS = "@loader_path/../Frameworks @loader_path/Frameworks";
				OTHER_LDFLAGS = "$(inherited)";
				OTHER_SWIFT_FLAGS = "$(inherited)";
				PRODUCT_BUNDLE_IDENTIFIER = "$(PRODUCT_NAME)";
				SWIFT_COMPILATION_MODE = wholemodule;
				TARGET_NAME = FBLPromisesPerformanceTests;
			};
			name = Release;
		};
		OBJ_159 /* Debug */ = {
			isa = XCBuildConfiguration;
			buildSettings = {
				ALWAYS_EMBED_SWIFT_STANDARD_LIBRARIES = YES;
				FRAMEWORK_SEARCH_PATHS = (
					"$(inherited)",
					"$(PLATFORM_DIR)/Developer/Library/Frameworks",
				);
				INFOPLIST_FILE = Promises.xcodeproj/PromisesTests_Info.plist;
				LD_RUNPATH_SEARCH_PATHS = "@loader_path/../Frameworks @loader_path/Frameworks";
				OTHER_LDFLAGS = "$(inherited)";
				PRODUCT_BUNDLE_IDENTIFIER = "$(PRODUCT_NAME)";
				SWIFT_COMPILATION_MODE = wholemodule;
<<<<<<< HEAD
				SWIFT_VERSION = 4.0;
=======
				SWIFT_VERSION = 4.2;
>>>>>>> 963e1bc3
				TARGET_NAME = PromisesTests;
			};
			name = Debug;
		};
		OBJ_160 /* Release */ = {
			isa = XCBuildConfiguration;
			buildSettings = {
				ALWAYS_EMBED_SWIFT_STANDARD_LIBRARIES = YES;
				FRAMEWORK_SEARCH_PATHS = (
					"$(inherited)",
					"$(PLATFORM_DIR)/Developer/Library/Frameworks",
				);
				INFOPLIST_FILE = Promises.xcodeproj/PromisesTests_Info.plist;
				LD_RUNPATH_SEARCH_PATHS = "@loader_path/../Frameworks @loader_path/Frameworks";
				OTHER_LDFLAGS = "$(inherited)";
				PRODUCT_BUNDLE_IDENTIFIER = "$(PRODUCT_NAME)";
				SWIFT_COMPILATION_MODE = wholemodule;
<<<<<<< HEAD
				SWIFT_VERSION = 4.0;
=======
				SWIFT_VERSION = 4.2;
>>>>>>> 963e1bc3
				TARGET_NAME = PromisesTests;
			};
			name = Release;
		};
		OBJ_184 /* Debug */ = {
			isa = XCBuildConfiguration;
			buildSettings = {
				ALWAYS_EMBED_SWIFT_STANDARD_LIBRARIES = YES;
				FRAMEWORK_SEARCH_PATHS = (
					"$(inherited)",
					"$(PLATFORM_DIR)/Developer/Library/Frameworks",
				);
				HEADER_SEARCH_PATHS = (
					"$(inherited)",
					"$(SRCROOT)/Tests/FBLPromisesTests/include",
					"$(SRCROOT)/Sources/FBLPromisesTestHelpers/include",
					"$(SRCROOT)/Sources/FBLPromises/include",
				);
				INFOPLIST_FILE = Promises.xcodeproj/FBLPromisesTests_Info.plist;
				LD_RUNPATH_SEARCH_PATHS = "@loader_path/../Frameworks @loader_path/Frameworks";
				OTHER_LDFLAGS = "$(inherited)";
				OTHER_SWIFT_FLAGS = "$(inherited)";
				PRODUCT_BUNDLE_IDENTIFIER = "$(PRODUCT_NAME)";
				SWIFT_COMPILATION_MODE = wholemodule;
				TARGET_NAME = FBLPromisesTests;
			};
			name = Debug;
		};
		OBJ_185 /* Release */ = {
			isa = XCBuildConfiguration;
			buildSettings = {
				ALWAYS_EMBED_SWIFT_STANDARD_LIBRARIES = YES;
				FRAMEWORK_SEARCH_PATHS = (
					"$(inherited)",
					"$(PLATFORM_DIR)/Developer/Library/Frameworks",
				);
				HEADER_SEARCH_PATHS = (
					"$(inherited)",
					"$(SRCROOT)/Tests/FBLPromisesTests/include",
					"$(SRCROOT)/Sources/FBLPromisesTestHelpers/include",
					"$(SRCROOT)/Sources/FBLPromises/include",
				);
				INFOPLIST_FILE = Promises.xcodeproj/FBLPromisesTests_Info.plist;
				LD_RUNPATH_SEARCH_PATHS = "@loader_path/../Frameworks @loader_path/Frameworks";
				OTHER_LDFLAGS = "$(inherited)";
				OTHER_SWIFT_FLAGS = "$(inherited)";
				PRODUCT_BUNDLE_IDENTIFIER = "$(PRODUCT_NAME)";
				SWIFT_COMPILATION_MODE = wholemodule;
				TARGET_NAME = FBLPromisesTests;
			};
			name = Release;
		};
		OBJ_207 /* Debug */ = {
			isa = XCBuildConfiguration;
			buildSettings = {
				ALWAYS_EMBED_SWIFT_STANDARD_LIBRARIES = YES;
				FRAMEWORK_SEARCH_PATHS = (
					"$(inherited)",
					"$(PLATFORM_DIR)/Developer/Library/Frameworks",
				);
				INFOPLIST_FILE = Promises.xcodeproj/PromisesPerformanceTests_Info.plist;
				LD_RUNPATH_SEARCH_PATHS = "@loader_path/../Frameworks @loader_path/Frameworks";
				OTHER_LDFLAGS = "$(inherited)";
				PRODUCT_BUNDLE_IDENTIFIER = "$(PRODUCT_NAME)";
				SWIFT_COMPILATION_MODE = wholemodule;
<<<<<<< HEAD
				SWIFT_VERSION = 4.0;
=======
				SWIFT_VERSION = 4.2;
>>>>>>> 963e1bc3
				TARGET_NAME = PromisesPerformanceTests;
			};
			name = Debug;
		};
		OBJ_208 /* Release */ = {
			isa = XCBuildConfiguration;
			buildSettings = {
				ALWAYS_EMBED_SWIFT_STANDARD_LIBRARIES = YES;
				FRAMEWORK_SEARCH_PATHS = (
					"$(inherited)",
					"$(PLATFORM_DIR)/Developer/Library/Frameworks",
				);
				INFOPLIST_FILE = Promises.xcodeproj/PromisesPerformanceTests_Info.plist;
				LD_RUNPATH_SEARCH_PATHS = "@loader_path/../Frameworks @loader_path/Frameworks";
				OTHER_LDFLAGS = "$(inherited)";
				PRODUCT_BUNDLE_IDENTIFIER = "$(PRODUCT_NAME)";
				SWIFT_COMPILATION_MODE = wholemodule;
<<<<<<< HEAD
				SWIFT_VERSION = 4.0;
=======
				SWIFT_VERSION = 4.2;
>>>>>>> 963e1bc3
				TARGET_NAME = PromisesPerformanceTests;
			};
			name = Release;
		};
		OBJ_222 /* Debug */ = {
			isa = XCBuildConfiguration;
			buildSettings = {
				ALWAYS_EMBED_SWIFT_STANDARD_LIBRARIES = YES;
				FRAMEWORK_SEARCH_PATHS = (
					"$(inherited)",
					"$(PLATFORM_DIR)/Developer/Library/Frameworks",
				);
				INFOPLIST_FILE = Promises.xcodeproj/PromisesInteroperabilityTests_Info.plist;
				LD_RUNPATH_SEARCH_PATHS = "@loader_path/../Frameworks @loader_path/Frameworks";
				OTHER_LDFLAGS = "$(inherited)";
				PRODUCT_BUNDLE_IDENTIFIER = "$(PRODUCT_NAME)";
				SWIFT_COMPILATION_MODE = wholemodule;
<<<<<<< HEAD
				SWIFT_VERSION = 4.0;
=======
				SWIFT_VERSION = 4.2;
>>>>>>> 963e1bc3
				TARGET_NAME = PromisesInteroperabilityTests;
			};
			name = Debug;
		};
		OBJ_223 /* Release */ = {
			isa = XCBuildConfiguration;
			buildSettings = {
				ALWAYS_EMBED_SWIFT_STANDARD_LIBRARIES = YES;
				FRAMEWORK_SEARCH_PATHS = (
					"$(inherited)",
					"$(PLATFORM_DIR)/Developer/Library/Frameworks",
				);
				INFOPLIST_FILE = Promises.xcodeproj/PromisesInteroperabilityTests_Info.plist;
				LD_RUNPATH_SEARCH_PATHS = "@loader_path/../Frameworks @loader_path/Frameworks";
				OTHER_LDFLAGS = "$(inherited)";
				PRODUCT_BUNDLE_IDENTIFIER = "$(PRODUCT_NAME)";
				SWIFT_COMPILATION_MODE = wholemodule;
<<<<<<< HEAD
				SWIFT_VERSION = 4.0;
=======
				SWIFT_VERSION = 4.2;
>>>>>>> 963e1bc3
				TARGET_NAME = PromisesInteroperabilityTests;
			};
			name = Release;
		};
		OBJ_237 /* Debug */ = {
			isa = XCBuildConfiguration;
			buildSettings = {
				ENABLE_TESTABILITY = YES;
				FRAMEWORK_SEARCH_PATHS = (
					"$(inherited)",
					"$(PLATFORM_DIR)/Developer/Library/Frameworks",
				);
				INFOPLIST_FILE = Promises.xcodeproj/PromisesTestHelpers_Info.plist;
				LD_RUNPATH_SEARCH_PATHS = "$(TOOLCHAIN_DIR)/usr/lib/swift/macosx";
				OTHER_LDFLAGS = "$(inherited)";
				PRODUCT_BUNDLE_IDENTIFIER = "$(PRODUCT_NAME)";
				PRODUCT_MODULE_NAME = "$(TARGET_NAME:c99extidentifier)";
				PRODUCT_NAME = "$(TARGET_NAME:c99extidentifier)";
				SKIP_INSTALL = YES;
				TARGET_NAME = PromisesTestHelpers;
			};
			name = Debug;
		};
		OBJ_238 /* Release */ = {
			isa = XCBuildConfiguration;
			buildSettings = {
				ENABLE_TESTABILITY = YES;
				FRAMEWORK_SEARCH_PATHS = (
					"$(inherited)",
					"$(PLATFORM_DIR)/Developer/Library/Frameworks",
				);
				INFOPLIST_FILE = Promises.xcodeproj/PromisesTestHelpers_Info.plist;
				LD_RUNPATH_SEARCH_PATHS = "$(TOOLCHAIN_DIR)/usr/lib/swift/macosx";
				OTHER_LDFLAGS = "$(inherited)";
				PRODUCT_BUNDLE_IDENTIFIER = "$(PRODUCT_NAME)";
				PRODUCT_MODULE_NAME = "$(TARGET_NAME:c99extidentifier)";
				PRODUCT_NAME = "$(TARGET_NAME:c99extidentifier)";
				SKIP_INSTALL = YES;
				TARGET_NAME = PromisesTestHelpers;
			};
			name = Release;
		};
		OBJ_248 /* Debug */ = {
			isa = XCBuildConfiguration;
			buildSettings = {
				APPLICATION_EXTENSION_API_ONLY = YES;
				ENABLE_TESTABILITY = YES;
				FRAMEWORK_SEARCH_PATHS = (
					"$(inherited)",
					"$(PLATFORM_DIR)/Developer/Library/Frameworks",
				);
				INFOPLIST_FILE = Promises.xcodeproj/Promises_Info.plist;
				LD_RUNPATH_SEARCH_PATHS = "$(TOOLCHAIN_DIR)/usr/lib/swift/macosx";
				OTHER_LDFLAGS = "$(inherited)";
				PRODUCT_BUNDLE_IDENTIFIER = "$(PRODUCT_NAME)";
				PRODUCT_MODULE_NAME = "$(TARGET_NAME:c99extidentifier)";
				PRODUCT_NAME = "$(TARGET_NAME:c99extidentifier)";
				SKIP_INSTALL = YES;
				SWIFT_COMPILATION_MODE = wholemodule;
				TARGET_NAME = Promises;
			};
			name = Debug;
		};
		OBJ_249 /* Release */ = {
			isa = XCBuildConfiguration;
			buildSettings = {
				APPLICATION_EXTENSION_API_ONLY = YES;
				ENABLE_TESTABILITY = YES;
				FRAMEWORK_SEARCH_PATHS = (
					"$(inherited)",
					"$(PLATFORM_DIR)/Developer/Library/Frameworks",
				);
				INFOPLIST_FILE = Promises.xcodeproj/Promises_Info.plist;
				LD_RUNPATH_SEARCH_PATHS = "$(TOOLCHAIN_DIR)/usr/lib/swift/macosx";
				OTHER_LDFLAGS = "$(inherited)";
				PRODUCT_BUNDLE_IDENTIFIER = "$(PRODUCT_NAME)";
				PRODUCT_MODULE_NAME = "$(TARGET_NAME:c99extidentifier)";
				PRODUCT_NAME = "$(TARGET_NAME:c99extidentifier)";
				SKIP_INSTALL = YES;
				SWIFT_COMPILATION_MODE = wholemodule;
				TARGET_NAME = Promises;
			};
			name = Release;
		};
		OBJ_270 /* Debug */ = {
			isa = XCBuildConfiguration;
			buildSettings = {
				DEFINES_MODULE = YES;
				ENABLE_TESTABILITY = YES;
				FRAMEWORK_SEARCH_PATHS = (
					"$(inherited)",
					"$(PLATFORM_DIR)/Developer/Library/Frameworks",
				);
				HEADER_SEARCH_PATHS = (
					"$(inherited)",
					"$(SRCROOT)/Sources/FBLPromisesTestHelpers/include",
					"$(SRCROOT)/Sources/FBLPromises/include",
				);
				INFOPLIST_FILE = Promises.xcodeproj/FBLPromisesTestHelpers_Info.plist;
				LD_RUNPATH_SEARCH_PATHS = "$(TOOLCHAIN_DIR)/usr/lib/swift/macosx";
				MODULEMAP_FILE = "$(SRCROOT)/Sources/FBLPromisesTestHelpers/include/framework.modulemap";
				OTHER_LDFLAGS = "$(inherited)";
				OTHER_SWIFT_FLAGS = "$(inherited)";
				PRODUCT_BUNDLE_IDENTIFIER = "$(PRODUCT_NAME)";
				PRODUCT_MODULE_NAME = "$(TARGET_NAME:c99extidentifier)";
				PRODUCT_NAME = "$(TARGET_NAME:c99extidentifier)";
				SKIP_INSTALL = YES;
				SWIFT_COMPILATION_MODE = wholemodule;
				TARGET_NAME = FBLPromisesTestHelpers;
			};
			name = Debug;
		};
		OBJ_271 /* Release */ = {
			isa = XCBuildConfiguration;
			buildSettings = {
				DEFINES_MODULE = YES;
				ENABLE_TESTABILITY = YES;
				FRAMEWORK_SEARCH_PATHS = (
					"$(inherited)",
					"$(PLATFORM_DIR)/Developer/Library/Frameworks",
				);
				HEADER_SEARCH_PATHS = (
					"$(inherited)",
					"$(SRCROOT)/Sources/FBLPromisesTestHelpers/include",
					"$(SRCROOT)/Sources/FBLPromises/include",
				);
				INFOPLIST_FILE = Promises.xcodeproj/FBLPromisesTestHelpers_Info.plist;
				LD_RUNPATH_SEARCH_PATHS = "$(TOOLCHAIN_DIR)/usr/lib/swift/macosx";
				MODULEMAP_FILE = "$(SRCROOT)/Sources/FBLPromisesTestHelpers/include/framework.modulemap";
				OTHER_LDFLAGS = "$(inherited)";
				OTHER_SWIFT_FLAGS = "$(inherited)";
				PRODUCT_BUNDLE_IDENTIFIER = "$(PRODUCT_NAME)";
				PRODUCT_MODULE_NAME = "$(TARGET_NAME:c99extidentifier)";
				PRODUCT_NAME = "$(TARGET_NAME:c99extidentifier)";
				SKIP_INSTALL = YES;
				SWIFT_COMPILATION_MODE = wholemodule;
				TARGET_NAME = FBLPromisesTestHelpers;
			};
			name = Release;
		};
		OBJ_278 /* Debug */ = {
			isa = XCBuildConfiguration;
			buildSettings = {
				APPLICATION_EXTENSION_API_ONLY = YES;
				DEFINES_MODULE = YES;
				ENABLE_TESTABILITY = YES;
				FRAMEWORK_SEARCH_PATHS = (
					"$(inherited)",
					"$(PLATFORM_DIR)/Developer/Library/Frameworks",
				);
				HEADER_SEARCH_PATHS = (
					"$(inherited)",
					"$(SRCROOT)/Sources/FBLPromises/include",
				);
				INFOPLIST_FILE = Promises.xcodeproj/FBLPromises_Info.plist;
				LD_RUNPATH_SEARCH_PATHS = "$(TOOLCHAIN_DIR)/usr/lib/swift/macosx";
				MODULEMAP_FILE = "$(SRCROOT)/Sources/FBLPromises/include/framework.modulemap";
				OTHER_LDFLAGS = "$(inherited)";
				OTHER_SWIFT_FLAGS = "$(inherited)";
				PRODUCT_BUNDLE_IDENTIFIER = "$(PRODUCT_NAME)";
				PRODUCT_MODULE_NAME = "$(TARGET_NAME:c99extidentifier)";
				PRODUCT_NAME = "$(TARGET_NAME:c99extidentifier)";
				SKIP_INSTALL = YES;
				SWIFT_COMPILATION_MODE = wholemodule;
				TARGET_NAME = FBLPromises;
			};
			name = Debug;
		};
		OBJ_279 /* Release */ = {
			isa = XCBuildConfiguration;
			buildSettings = {
				APPLICATION_EXTENSION_API_ONLY = YES;
				DEFINES_MODULE = YES;
				ENABLE_TESTABILITY = YES;
				FRAMEWORK_SEARCH_PATHS = (
					"$(inherited)",
					"$(PLATFORM_DIR)/Developer/Library/Frameworks",
				);
				HEADER_SEARCH_PATHS = (
					"$(inherited)",
					"$(SRCROOT)/Sources/FBLPromises/include",
				);
				INFOPLIST_FILE = Promises.xcodeproj/FBLPromises_Info.plist;
				LD_RUNPATH_SEARCH_PATHS = "$(TOOLCHAIN_DIR)/usr/lib/swift/macosx";
				MODULEMAP_FILE = "$(SRCROOT)/Sources/FBLPromises/include/framework.modulemap";
				OTHER_LDFLAGS = "$(inherited)";
				OTHER_SWIFT_FLAGS = "$(inherited)";
				PRODUCT_BUNDLE_IDENTIFIER = "$(PRODUCT_NAME)";
				PRODUCT_MODULE_NAME = "$(TARGET_NAME:c99extidentifier)";
				PRODUCT_NAME = "$(TARGET_NAME:c99extidentifier)";
				SKIP_INSTALL = YES;
				SWIFT_COMPILATION_MODE = wholemodule;
				TARGET_NAME = FBLPromises;
			};
			name = Release;
		};
		OBJ_3 /* Debug */ = {
			isa = XCBuildConfiguration;
			buildSettings = {
				CLANG_ENABLE_OBJC_ARC = YES;
				CLANG_WARN_BLOCK_CAPTURE_AUTORELEASING = YES;
				CLANG_WARN_BOOL_CONVERSION = YES;
				CLANG_WARN_COMMA = YES;
				CLANG_WARN_CONSTANT_CONVERSION = YES;
				CLANG_WARN_DEPRECATED_OBJC_IMPLEMENTATIONS = YES;
				CLANG_WARN_EMPTY_BODY = YES;
				CLANG_WARN_ENUM_CONVERSION = YES;
				CLANG_WARN_INFINITE_RECURSION = YES;
				CLANG_WARN_INT_CONVERSION = YES;
				CLANG_WARN_NON_LITERAL_NULL_CONVERSION = YES;
				CLANG_WARN_OBJC_IMPLICIT_RETAIN_SELF = YES;
				CLANG_WARN_OBJC_LITERAL_CONVERSION = YES;
				CLANG_WARN_RANGE_LOOP_ANALYSIS = YES;
				CLANG_WARN_STRICT_PROTOTYPES = YES;
				CLANG_WARN_SUSPICIOUS_MOVE = YES;
				CLANG_WARN_UNREACHABLE_CODE = YES;
				CLANG_WARN__DUPLICATE_METHOD_MATCH = YES;
				COMBINE_HIDPI_IMAGES = YES;
				COPY_PHASE_STRIP = NO;
				CURRENT_PROJECT_VERSION = 1.2.4;
				DEBUG_INFORMATION_FORMAT = dwarf;
				DYLIB_INSTALL_NAME_BASE = "@rpath";
				ENABLE_NS_ASSERTIONS = YES;
				ENABLE_STRICT_OBJC_MSGSEND = YES;
				ENABLE_TESTABILITY = YES;
				GCC_NO_COMMON_BLOCKS = YES;
				GCC_OPTIMIZATION_LEVEL = 0;
				GCC_WARN_64_TO_32_BIT_CONVERSION = YES;
				GCC_WARN_ABOUT_RETURN_TYPE = YES;
				GCC_WARN_UNDECLARED_SELECTOR = YES;
				GCC_WARN_UNINITIALIZED_AUTOS = YES;
				GCC_WARN_UNUSED_FUNCTION = YES;
				GCC_WARN_UNUSED_VARIABLE = YES;
				IPHONEOS_DEPLOYMENT_TARGET = 8.0;
				MACOSX_DEPLOYMENT_TARGET = 10.10;
				ONLY_ACTIVE_ARCH = YES;
				PRODUCT_NAME = "$(TARGET_NAME)";
				SUPPORTED_PLATFORMS = "macosx iphoneos iphonesimulator appletvos appletvsimulator watchos watchsimulator";
				SWIFT_OPTIMIZATION_LEVEL = "-Onone";
				SWIFT_VERSION = 4.2;
				TVOS_DEPLOYMENT_TARGET = 9.0;
				USE_HEADERMAP = NO;
				WATCHOS_DEPLOYMENT_TARGET = 2.0;
			};
			name = Debug;
		};
		OBJ_4 /* Release */ = {
			isa = XCBuildConfiguration;
			buildSettings = {
				CLANG_ENABLE_OBJC_ARC = YES;
				CLANG_WARN_BLOCK_CAPTURE_AUTORELEASING = YES;
				CLANG_WARN_BOOL_CONVERSION = YES;
				CLANG_WARN_COMMA = YES;
				CLANG_WARN_CONSTANT_CONVERSION = YES;
				CLANG_WARN_DEPRECATED_OBJC_IMPLEMENTATIONS = YES;
				CLANG_WARN_EMPTY_BODY = YES;
				CLANG_WARN_ENUM_CONVERSION = YES;
				CLANG_WARN_INFINITE_RECURSION = YES;
				CLANG_WARN_INT_CONVERSION = YES;
				CLANG_WARN_NON_LITERAL_NULL_CONVERSION = YES;
				CLANG_WARN_OBJC_IMPLICIT_RETAIN_SELF = YES;
				CLANG_WARN_OBJC_LITERAL_CONVERSION = YES;
				CLANG_WARN_RANGE_LOOP_ANALYSIS = YES;
				CLANG_WARN_STRICT_PROTOTYPES = YES;
				CLANG_WARN_SUSPICIOUS_MOVE = YES;
				CLANG_WARN_UNREACHABLE_CODE = YES;
				CLANG_WARN__DUPLICATE_METHOD_MATCH = YES;
				COMBINE_HIDPI_IMAGES = YES;
				COPY_PHASE_STRIP = YES;
				CURRENT_PROJECT_VERSION = 1.2.4;
				DEBUG_INFORMATION_FORMAT = "dwarf-with-dsym";
				DYLIB_INSTALL_NAME_BASE = "@rpath";
				ENABLE_STRICT_OBJC_MSGSEND = YES;
				GCC_NO_COMMON_BLOCKS = YES;
				GCC_OPTIMIZATION_LEVEL = s;
				GCC_WARN_64_TO_32_BIT_CONVERSION = YES;
				GCC_WARN_ABOUT_RETURN_TYPE = YES;
				GCC_WARN_UNDECLARED_SELECTOR = YES;
				GCC_WARN_UNINITIALIZED_AUTOS = YES;
				GCC_WARN_UNUSED_FUNCTION = YES;
				GCC_WARN_UNUSED_VARIABLE = YES;
				IPHONEOS_DEPLOYMENT_TARGET = 8.0;
				MACOSX_DEPLOYMENT_TARGET = 10.10;
				PRODUCT_NAME = "$(TARGET_NAME)";
				SUPPORTED_PLATFORMS = "macosx iphoneos iphonesimulator appletvos appletvsimulator watchos watchsimulator";
				SWIFT_OPTIMIZATION_LEVEL = "-Owholemodule";
				SWIFT_VERSION = 4.2;
				TVOS_DEPLOYMENT_TARGET = 9.0;
				USE_HEADERMAP = NO;
				WATCHOS_DEPLOYMENT_TARGET = 2.0;
			};
			name = Release;
		};
/* End XCBuildConfiguration section */

/* Begin XCConfigurationList section */
		OBJ_127 /* Build configuration list for PBXNativeTarget "FBLPromisesInteroperabilityTests" */ = {
			isa = XCConfigurationList;
			buildConfigurations = (
				OBJ_128 /* Debug */,
				OBJ_129 /* Release */,
			);
			defaultConfigurationIsVisible = 0;
			defaultConfigurationName = Debug;
		};
		OBJ_147 /* Build configuration list for PBXNativeTarget "FBLPromisesPerformanceTests" */ = {
			isa = XCConfigurationList;
			buildConfigurations = (
				OBJ_148 /* Debug */,
				OBJ_149 /* Release */,
			);
			defaultConfigurationIsVisible = 0;
			defaultConfigurationName = Debug;
		};
		OBJ_158 /* Build configuration list for PBXNativeTarget "PromisesTests" */ = {
			isa = XCConfigurationList;
			buildConfigurations = (
				OBJ_159 /* Debug */,
				OBJ_160 /* Release */,
			);
			defaultConfigurationIsVisible = 0;
			defaultConfigurationName = Debug;
		};
		OBJ_183 /* Build configuration list for PBXNativeTarget "FBLPromisesTests" */ = {
			isa = XCConfigurationList;
			buildConfigurations = (
				OBJ_184 /* Debug */,
				OBJ_185 /* Release */,
			);
			defaultConfigurationIsVisible = 0;
			defaultConfigurationName = Debug;
		};
		OBJ_2 /* Build configuration list for PBXProject "Promises" */ = {
			isa = XCConfigurationList;
			buildConfigurations = (
				OBJ_3 /* Debug */,
				OBJ_4 /* Release */,
			);
			defaultConfigurationIsVisible = 0;
			defaultConfigurationName = Debug;
		};
		OBJ_206 /* Build configuration list for PBXNativeTarget "PromisesPerformanceTests" */ = {
			isa = XCConfigurationList;
			buildConfigurations = (
				OBJ_207 /* Debug */,
				OBJ_208 /* Release */,
			);
			defaultConfigurationIsVisible = 0;
			defaultConfigurationName = Debug;
		};
		OBJ_221 /* Build configuration list for PBXNativeTarget "PromisesInteroperabilityTests" */ = {
			isa = XCConfigurationList;
			buildConfigurations = (
				OBJ_222 /* Debug */,
				OBJ_223 /* Release */,
			);
			defaultConfigurationIsVisible = 0;
			defaultConfigurationName = Debug;
		};
		OBJ_236 /* Build configuration list for PBXNativeTarget "PromisesTestHelpers" */ = {
			isa = XCConfigurationList;
			buildConfigurations = (
				OBJ_237 /* Debug */,
				OBJ_238 /* Release */,
			);
			defaultConfigurationIsVisible = 0;
			defaultConfigurationName = Debug;
		};
		OBJ_247 /* Build configuration list for PBXNativeTarget "Promises" */ = {
			isa = XCConfigurationList;
			buildConfigurations = (
				OBJ_248 /* Debug */,
				OBJ_249 /* Release */,
			);
			defaultConfigurationIsVisible = 0;
			defaultConfigurationName = Debug;
		};
		OBJ_269 /* Build configuration list for PBXNativeTarget "FBLPromisesTestHelpers" */ = {
			isa = XCConfigurationList;
			buildConfigurations = (
				OBJ_270 /* Debug */,
				OBJ_271 /* Release */,
			);
			defaultConfigurationIsVisible = 0;
			defaultConfigurationName = Debug;
		};
		OBJ_277 /* Build configuration list for PBXNativeTarget "FBLPromises" */ = {
			isa = XCConfigurationList;
			buildConfigurations = (
				OBJ_278 /* Debug */,
				OBJ_279 /* Release */,
			);
			defaultConfigurationIsVisible = 0;
			defaultConfigurationName = Debug;
		};
/* End XCConfigurationList section */
	};
	rootObject = OBJ_1 /* Project object */;
}<|MERGE_RESOLUTION|>--- conflicted
+++ resolved
@@ -1314,11 +1314,7 @@
 				OTHER_SWIFT_FLAGS = "$(inherited)";
 				PRODUCT_BUNDLE_IDENTIFIER = "$(PRODUCT_NAME)";
 				SWIFT_COMPILATION_MODE = wholemodule;
-<<<<<<< HEAD
-				SWIFT_VERSION = 4.0;
-=======
 				SWIFT_VERSION = 4.2;
->>>>>>> 963e1bc3
 				TARGET_NAME = FBLPromisesInteroperabilityTests;
 			};
 			name = Debug;
@@ -1344,11 +1340,7 @@
 				OTHER_SWIFT_FLAGS = "$(inherited)";
 				PRODUCT_BUNDLE_IDENTIFIER = "$(PRODUCT_NAME)";
 				SWIFT_COMPILATION_MODE = wholemodule;
-<<<<<<< HEAD
-				SWIFT_VERSION = 4.0;
-=======
 				SWIFT_VERSION = 4.2;
->>>>>>> 963e1bc3
 				TARGET_NAME = FBLPromisesInteroperabilityTests;
 			};
 			name = Release;
@@ -1414,11 +1406,7 @@
 				OTHER_LDFLAGS = "$(inherited)";
 				PRODUCT_BUNDLE_IDENTIFIER = "$(PRODUCT_NAME)";
 				SWIFT_COMPILATION_MODE = wholemodule;
-<<<<<<< HEAD
-				SWIFT_VERSION = 4.0;
-=======
 				SWIFT_VERSION = 4.2;
->>>>>>> 963e1bc3
 				TARGET_NAME = PromisesTests;
 			};
 			name = Debug;
@@ -1436,11 +1424,7 @@
 				OTHER_LDFLAGS = "$(inherited)";
 				PRODUCT_BUNDLE_IDENTIFIER = "$(PRODUCT_NAME)";
 				SWIFT_COMPILATION_MODE = wholemodule;
-<<<<<<< HEAD
-				SWIFT_VERSION = 4.0;
-=======
 				SWIFT_VERSION = 4.2;
->>>>>>> 963e1bc3
 				TARGET_NAME = PromisesTests;
 			};
 			name = Release;
@@ -1506,11 +1490,7 @@
 				OTHER_LDFLAGS = "$(inherited)";
 				PRODUCT_BUNDLE_IDENTIFIER = "$(PRODUCT_NAME)";
 				SWIFT_COMPILATION_MODE = wholemodule;
-<<<<<<< HEAD
-				SWIFT_VERSION = 4.0;
-=======
 				SWIFT_VERSION = 4.2;
->>>>>>> 963e1bc3
 				TARGET_NAME = PromisesPerformanceTests;
 			};
 			name = Debug;
@@ -1528,11 +1508,7 @@
 				OTHER_LDFLAGS = "$(inherited)";
 				PRODUCT_BUNDLE_IDENTIFIER = "$(PRODUCT_NAME)";
 				SWIFT_COMPILATION_MODE = wholemodule;
-<<<<<<< HEAD
-				SWIFT_VERSION = 4.0;
-=======
 				SWIFT_VERSION = 4.2;
->>>>>>> 963e1bc3
 				TARGET_NAME = PromisesPerformanceTests;
 			};
 			name = Release;
@@ -1550,11 +1526,7 @@
 				OTHER_LDFLAGS = "$(inherited)";
 				PRODUCT_BUNDLE_IDENTIFIER = "$(PRODUCT_NAME)";
 				SWIFT_COMPILATION_MODE = wholemodule;
-<<<<<<< HEAD
-				SWIFT_VERSION = 4.0;
-=======
 				SWIFT_VERSION = 4.2;
->>>>>>> 963e1bc3
 				TARGET_NAME = PromisesInteroperabilityTests;
 			};
 			name = Debug;
@@ -1572,11 +1544,7 @@
 				OTHER_LDFLAGS = "$(inherited)";
 				PRODUCT_BUNDLE_IDENTIFIER = "$(PRODUCT_NAME)";
 				SWIFT_COMPILATION_MODE = wholemodule;
-<<<<<<< HEAD
-				SWIFT_VERSION = 4.0;
-=======
 				SWIFT_VERSION = 4.2;
->>>>>>> 963e1bc3
 				TARGET_NAME = PromisesInteroperabilityTests;
 			};
 			name = Release;
