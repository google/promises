// Copyright 2018 Google Inc. All rights reserved.
//
// Licensed under the Apache License, Version 2.0 (the "License");
// you may not use this file except in compliance with the License.
// You may obtain a copy of the License at:
//
// http://www.apache.org/licenses/LICENSE-2.0
//
// Unless required by applicable law or agreed to in writing, software
// distributed under the License is distributed on an "AS IS" BASIS,
// WITHOUT WARRANTIES OR CONDITIONS OF ANY KIND, either express or implied.
// See the License for the specific language governing permissions and
// limitations under the License.

import Foundation

public extension Promise {
  // swiftlint:disable:next type_name
  typealias Do<T> = () throws -> T

  /// Creates a pending promise to be resolved with the return value of `work` block which is
  /// executed asynchronously on the given `queue`.
  /// - parameters:
  ///   - queue: A queue to invoke the `work` block on.
  ///   - work: A block that returns a value used to resolve the new promise.
  convenience init<T>(on queue: DispatchQueue = .promises, _ work: @escaping Do<T>) {
    let objCPromise = ObjCPromise<AnyObject>.__onQueue(queue) {
      do {
        let resolution = try work()
        return type(of: resolution) is NSError.Type
<<<<<<< HEAD
          ? resolution as! NSError : Promise<Value>.asAnyObject(resolution) // swiftlint:disable:this force_cast
=======
          ? resolution as! NSError : Promise<T>.asAnyObject(resolution)
>>>>>>> e70e889c
      } catch let error {
        return error as NSError
      }
    }
    self.init(objCPromise)
    // Keep Swift wrapper alive for chained promise until `ObjCPromise` counterpart is resolved.
    objCPromise.__addPendingObject(self)
  }

  /// Creates a pending promise to be resolved with the same resolution as the promise returned from
  /// `work` block which is executed asynchronously on the given `queue`.
  /// - parameters:
  ///   - queue: A queue to invoke the `work` block on.
  ///   - work: A block that returns a promise used to resolve the new promise.
  convenience init<T>(
    on queue: DispatchQueue = .promises,
    _ work: @escaping Do<Promise<T>>
  ) {
    let objCPromise = ObjCPromise<AnyObject>.__onQueue(queue) {
      do {
        return try work().objCPromise
      } catch let error {
        return error as NSError
      }
    }
    self.init(objCPromise)
    // Keep Swift wrapper alive for chained promise until `ObjCPromise` counterpart is resolved.
    objCPromise.__addPendingObject(self)
  }
}<|MERGE_RESOLUTION|>--- conflicted
+++ resolved
@@ -28,11 +28,7 @@
       do {
         let resolution = try work()
         return type(of: resolution) is NSError.Type
-<<<<<<< HEAD
-          ? resolution as! NSError : Promise<Value>.asAnyObject(resolution) // swiftlint:disable:this force_cast
-=======
-          ? resolution as! NSError : Promise<T>.asAnyObject(resolution)
->>>>>>> e70e889c
+          ? resolution as! NSError : Promise<T>.asAnyObject(resolution) // swiftlint:disable:this force_cast
       } catch let error {
         return error as NSError
       }
