// Copyright 2018 Google Inc. All rights reserved.
//
// Licensed under the Apache License, Version 2.0 (the "License");
// you may not use this file except in compliance with the License.
// You may obtain a copy of the License at:
//
// http://www.apache.org/licenses/LICENSE-2.0
//
// Unless required by applicable law or agreed to in writing, software
// distributed under the License is distributed on an "AS IS" BASIS,
// WITHOUT WARRANTIES OR CONDITIONS OF ANY KIND, either express or implied.
// See the License for the specific language governing permissions and
// limitations under the License.

import Foundation

public extension Promise {

  /// Provides a new promise to recover in case `self` gets rejected.
  /// - parameters:
  ///   - queue: A queue to execute `recovery` block on.
  ///   - recovery: A block to handle the error that `self` was rejected with.
  /// - returns: A new pending promise to use instead of the rejected one that gets resolved with
  ///            the same resolution as the promise returned from `recovery` block.
  @discardableResult
  public func recover(
    on queue: DispatchQueue = .promises,
    _ recovery: @escaping (Error) throws -> Promise
  ) -> Promise {
    let promise = Promise(objCPromise.__onQueue(queue, recover: {
      do {
<<<<<<< HEAD
        // Convert `NSError` to `PromiseError` if applicable.
        let promiseError = PromiseError($0) ?? $0
        return try recovery(promiseError).objCPromise
=======
        // Convert `NSError` to `PromiseError`, if applicable.
        let error = PromiseError($0) ?? $0
        return try recovery(error).objCPromise
>>>>>>> a3d9ca31
      } catch let error {
        return error as NSError
      }
    }))
    // Keep Swift wrapper alive for chained promise until `ObjCPromise` counterpart is resolved.
    objCPromise.__pendingObjects?.add(promise)
    return promise
  }

  /// Provides a new promise to recover in case `self` gets rejected.
  /// - parameters:
  ///   - queue: A queue to execute `recovery` block on.
  ///   - recovery: A block to handle the error that `self` was rejected with.
  /// - returns: A new pending promise to use instead of the rejected one that gets resolved with
  ///            the value returned from `recovery` block.
  @discardableResult
  public func recover(
    on queue: DispatchQueue = .promises,
    _ recovery: @escaping (Error) throws -> Value
  ) -> Promise {
    let promise = Promise(objCPromise.__onQueue(queue, recover: {
      do {
<<<<<<< HEAD
        // Convert `NSError` to `PromiseError` if applicable.
        let promiseError = PromiseError($0) ?? $0
        return Promise<Value>.asAnyObject(try recovery(promiseError)) as Any
=======
        // Convert `NSError` to `PromiseError`, if applicable.
        let error = PromiseError($0) ?? $0
        return Promise<Value>.asAnyObject(try recovery(error)) as Any
>>>>>>> a3d9ca31
      } catch let error {
        return error as NSError
      }
    }))
    // Keep Swift wrapper alive for chained promise until `ObjCPromise` counterpart is resolved.
    objCPromise.__pendingObjects?.add(promise)
    return promise
  }
}<|MERGE_RESOLUTION|>--- conflicted
+++ resolved
@@ -29,15 +29,9 @@
   ) -> Promise {
     let promise = Promise(objCPromise.__onQueue(queue, recover: {
       do {
-<<<<<<< HEAD
-        // Convert `NSError` to `PromiseError` if applicable.
-        let promiseError = PromiseError($0) ?? $0
-        return try recovery(promiseError).objCPromise
-=======
         // Convert `NSError` to `PromiseError`, if applicable.
         let error = PromiseError($0) ?? $0
         return try recovery(error).objCPromise
->>>>>>> a3d9ca31
       } catch let error {
         return error as NSError
       }
@@ -60,15 +54,9 @@
   ) -> Promise {
     let promise = Promise(objCPromise.__onQueue(queue, recover: {
       do {
-<<<<<<< HEAD
-        // Convert `NSError` to `PromiseError` if applicable.
-        let promiseError = PromiseError($0) ?? $0
-        return Promise<Value>.asAnyObject(try recovery(promiseError)) as Any
-=======
         // Convert `NSError` to `PromiseError`, if applicable.
         let error = PromiseError($0) ?? $0
         return Promise<Value>.asAnyObject(try recovery(error)) as Any
->>>>>>> a3d9ca31
       } catch let error {
         return error as NSError
       }
