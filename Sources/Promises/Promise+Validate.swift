// Copyright 2018 Google Inc. All rights reserved.
//
// Licensed under the Apache License, Version 2.0 (the "License");
// you may not use this file except in compliance with the License.
// You may obtain a copy of the License at:
//
// http://www.apache.org/licenses/LICENSE-2.0
//
// Unless required by applicable law or agreed to in writing, software
// distributed under the License is distributed on an "AS IS" BASIS,
// WITHOUT WARRANTIES OR CONDITIONS OF ANY KIND, either express or implied.
// See the License for the specific language governing permissions and
// limitations under the License.

import Foundation

public extension Promise {

  /// Validates a fulfilled value or rejects the value if it can not be validated.
  /// - parameters:
  ///   - queue: A queue to dispatch on.
  ///   - predicate: An expression to validate.
  /// - returns: A new pending promise that gets either resolved with same resolution as `self` or
  ///            rejected with `PromiseError.validationFailure` error.
  @discardableResult
  public func validate(
    on queue: DispatchQueue = .promises,
    _ predicate: @escaping (Value) -> Bool
  ) -> Promise {
    let promise = Promise(objCPromise.__onQueue(
      queue,
      validate: { objCValue in
        guard let value = Promise<Value>.asValue(objCValue) else {
          preconditionFailure("Cannot cast \(type(of: objCValue)) to \(Value.self)")
        }
<<<<<<< HEAD
        return predicate(value)
=======
#if (swift(>=4.1) || (!swift(>=4.0) && swift(>=3.3)))
        return predicate(value)
#else
        return ObjCBool(predicate(value))
#endif  // (swift(>=4.1) || (!swift(>=4.0) && swift(>=3.3)))
>>>>>>> a3d9ca31
      }
    ))
    // Keep Swift wrapper alive for chained promise until `ObjCPromise` counterpart is resolved.
    objCPromise.__pendingObjects?.add(promise)
    return promise
  }
}<|MERGE_RESOLUTION|>--- conflicted
+++ resolved
@@ -33,15 +33,11 @@
         guard let value = Promise<Value>.asValue(objCValue) else {
           preconditionFailure("Cannot cast \(type(of: objCValue)) to \(Value.self)")
         }
-<<<<<<< HEAD
-        return predicate(value)
-=======
 #if (swift(>=4.1) || (!swift(>=4.0) && swift(>=3.3)))
         return predicate(value)
 #else
         return ObjCBool(predicate(value))
 #endif  // (swift(>=4.1) || (!swift(>=4.0) && swift(>=3.3)))
->>>>>>> a3d9ca31
       }
     ))
     // Keep Swift wrapper alive for chained promise until `ObjCPromise` counterpart is resolved.
