// Copyright 2018 Google Inc. All rights reserved.
//
// Licensed under the Apache License, Version 2.0 (the "License");
// you may not use this file except in compliance with the License.
// You may obtain a copy of the License at:
//
// http://www.apache.org/licenses/LICENSE-2.0
//
// Unless required by applicable law or agreed to in writing, software
// distributed under the License is distributed on an "AS IS" BASIS,
// WITHOUT WARRANTIES OR CONDITIONS OF ANY KIND, either express or implied.
// See the License for the specific language governing permissions and
// limitations under the License.

import Foundation

public extension Promise {
  public typealias Catch = (Error) -> Void

  /// Creates a pending promise which eventually gets resolved with same resolution as `self`.
  /// If `self` is rejected, then `reject` block is executed asynchronously on the given queue.
  /// - parameters:
  ///   - queue: A queue to invoke the `reject` block on.
  ///   - reject: A block to handle the error that `self` was rejected with.
  /// - returns: A new pending promise.
  @discardableResult
  public func `catch`(on queue: DispatchQueue = .promises, _ reject: @escaping Catch) -> Promise {
    let promise = Promise(objCPromise.__onQueue(queue, catch: {
<<<<<<< HEAD
      // Convert `NSError` to `PromiseError` if applicable.
      let promiseError = PromiseError($0) ?? $0
      return reject(promiseError as NSError) }
    ))
=======
      // Convert `NSError` to `PromiseError`, if applicable.
      let error = PromiseError($0) ?? $0
      return reject(error as NSError)
    }))
>>>>>>> a3d9ca31
    // Keep Swift wrapper alive for chained promise until `ObjCPromise` counterpart is resolved.
    objCPromise.__pendingObjects?.add(promise)
    return promise
  }
}<|MERGE_RESOLUTION|>--- conflicted
+++ resolved
@@ -26,17 +26,10 @@
   @discardableResult
   public func `catch`(on queue: DispatchQueue = .promises, _ reject: @escaping Catch) -> Promise {
     let promise = Promise(objCPromise.__onQueue(queue, catch: {
-<<<<<<< HEAD
-      // Convert `NSError` to `PromiseError` if applicable.
-      let promiseError = PromiseError($0) ?? $0
-      return reject(promiseError as NSError) }
-    ))
-=======
       // Convert `NSError` to `PromiseError`, if applicable.
       let error = PromiseError($0) ?? $0
       return reject(error as NSError)
     }))
->>>>>>> a3d9ca31
     // Keep Swift wrapper alive for chained promise until `ObjCPromise` counterpart is resolved.
     objCPromise.__pendingObjects?.add(promise)
     return promise
